<!DOCTYPE html>
<html lang="en">

<head>
    <!-- Google tag (gtag.js) -->
    <script async src="https://www.googletagmanager.com/gtag/js?id=G-NRZJLJCSH6"></script>
    <script>
        window.dataLayer = window.dataLayer || [];
        function gtag() {
            dataLayer.push(arguments);
        }
        gtag("js", new Date());

        gtag("config", "G-NRZJLJCSH6");
    </script>
    <script src="assets/lib/chart.umd.js"></script>

    <meta charset="UTF-8" />
    <meta name="viewport" content="width=device-width, initial-scale=1">
    <link rel="stylesheet"
        href="https://cdnjs.cloudflare.com/ajax/libs/twitter-bootstrap/4.5.0/css/bootstrap.min.css" />
    <link rel="stylesheet" href="https://fonts.googleapis.com/css?family=Source+Sans+Pro" />
    <link rel="stylesheet" href="assets/css/api-explorer.css" />
    <link rel="stylesheet" href="assets/css/common-styles.css" />
    <link rel="stylesheet" href="assets/css/Highlight-Clean-leaderboard.css" />
    <link rel="stylesheet" href="assets/css/leaderboard.css" />
    <link rel="stylesheet" href="assets/css/contact.css">
    <title>Gorilla</title>
    <style>
        /* Bars to separate titles in nav bar */
        .navbar a:not(:last-child)::after {
            content: "|";
            margin: 0 10px;
            color: #000;
        }
    </style>
</head>

<body>
    <!-- Navigation Bar -->
    <div class="navbar" style="
        position: absolute;
        top: 0;
        right: 20px;
        padding: 10px;
        z-index: 100;
        font-size: 18px;
      ">
        <a href="#leaderboard">Leaderboard</a>
        <a href="#api-explorer">Try it Out!</a>
        <a href="blogs/8_berkeley_function_calling_leaderboard.html">Blog</a>
        <a href="index.html">Gorilla</a>
    </div>

    <div class="highlight-clean" style="padding-bottom: 10px">
        <!-- Title Section -->
        <h1 class="text-center"><img src="assets/img/Cal.png" alt="UC Berkeley Logo" class="header-image"> Berkeley
            Function-Calling Leaderboard</h1>
        <div>
            <p></p>
        </div>
        <!-- Author Section -->
        <!-- <div class="container" id="author" style="background: white">
            <div class="row">
                <div class="col-md-12">
                    <h4></h4>
                    <h5 class="text-center">Gorilla LLM Team</h5>
                </div>
            </div>
        </div>
        <div>
            <p></p>
        </div> -->
    </div>

    <!-- Leaderboard Section -->
    <div class="container" id="leaderboard" style="background: #f0f7ff">

        <div class="col-md-12">
            <h2>Leaderboard</h2>

            <p class="text-center">
                This live leaderboard evaluates the LLM's ability to call functions (aka tools) accurately. This
                leaderboard consists of real-world data and will be updated periodically. For more information on the
                evaluation dataset and methodology, please refer to our <a
                    href="blogs/8_berkeley_function_calling_leaderboard.html">blog post</a> and <a
                    href="https://github.com/ShishirPatil/gorilla">code release</a>.
            </p>
            <button id="expand-btn" onclick="toggleExpand()">Expand/Collapse Table</button>
            <div class="table-container">

                <table id="leaderboard-table">

                    <thead>
                        <tr>
                            <th class="detail-header" colspan="5"></th>
                            <th class="detail-header" colspan="4">Abstract Syntax Tree (AST) Evaluation</th>
                            <th class="detail-header" colspan="4">Evaluation by Executing APIs</th>
                            <th class="detail-header" colspan="1"></th>
                        </tr>
                        <tr>
                            <th>Rank</th>
                            <th>Overall Acc</th>
                            <th>Model</th>
<<<<<<< HEAD
                            <th>Organization</th>
                            <th>License</th>
                            <th>AST Summary</th>
                            <th>Exec Summary</th>
                            <th>Relevance</th>
=======
                            <th class="detail-small-header">Organization</th>
                            <th class="detail-small-header">License</th>
                            <th class="summary-small-header">AST Summary</th>
                            <th class="summary-small-header">Exec Summary</th>
                            <th class="summary-small-header">Relevance</th>
>>>>>>> 42c325eb
                            <th class="detail-small-header">Simple Function</th>
                            <th class="detail-small-header">Multiple Functions</th>
                            <th class="detail-small-header">Parallel Functions</th>
                            <th class="detail-small-header">Parallel Multiple</th>
                            <th class="detail-small-header">Simple Function</th>
                            <th class="detail-small-header">Multiple Functions</th>
                            <th class="detail-small-header">Parallel Functions</th>
                            <th class="detail-small-header">Parallel Multiple</th>
                            <th class="detail-small-header">Relevance Detection</th>
                        </tr>
                    </thead>
                    <tbody>
                        <tr>
                            <td>1</td>
                            <td>83.80</td>
                            <td>
                                <a href=''>GPT-4-0125-Preview</a>
                            </td>
<<<<<<< HEAD
                            <td>OpenAI</td>
                            <td>Proprietary</td>
=======
                            <td class="detail-row">OpenAI</td>
                            <td class="detail-row">Proprietary</td>
>>>>>>> 42c325eb
                            <td class="summary-row">88.30</td>
                            <td class="summary-row">63.78</td>
                            <td class="summary-row">87.50</td>
                            <td class="detail-row">82.18</td>
                            <td class="detail-row">90.00</td>
                            <td class="detail-row">90.00</td>
                            <td class="detail-row">91.00</td>
                            <td class="detail-row">54.12</td>
                            <td class="detail-row">70.00</td>
                            <td class="detail-row">76.00</td>
                            <td class="detail-row">55.00</td>
                            <td class="detail-row">87.50</td>
                        </tr>
                        <tr>
                            <td>2</td>
                            <td>83.55</td>
                            <td>
                                <a href=''>GPT-4-1106-Preview</a>
                            </td>
<<<<<<< HEAD
                            <td>OpenAI</td>
                            <td>Proprietary</td>
=======
                            <td class="detail-row">OpenAI</td>
                            <td class="detail-row">Proprietary</td>
>>>>>>> 42c325eb
                            <td class="summary-row">88.78</td>
                            <td class="summary-row">59.38</td>
                            <td class="summary-row">88.75</td>
                            <td class="detail-row">81.64</td>
                            <td class="detail-row">89.50</td>
                            <td class="detail-row">92.00</td>
                            <td class="detail-row">92.00</td>
                            <td class="detail-row">53.53</td>
                            <td class="detail-row">62.00</td>
                            <td class="detail-row">72.00</td>
                            <td class="detail-row">50.00</td>
                            <td class="detail-row">88.75</td>
                        </tr>
                        <tr>
                            <td>3</td>
                            <td>83.55</td>
                            <td>
                                <a href=''>OpenFunctions-v2</a>
                            </td>
<<<<<<< HEAD
                            <td>Gorilla LLM</td>
                            <td>Apache 2.0</td>
=======
                            <td class="detail-row">Gorilla LLM</td>
                            <td class="detail-row">Apache 2.0</td>
>>>>>>> 42c325eb
                            <td class="summary-row">83.93</td>
                            <td class="summary-row">72.20</td>
                            <td class="summary-row">71.67</td>
                            <td class="detail-row">88.73</td>
                            <td class="detail-row">89.50</td>
                            <td class="detail-row">79.50</td>
                            <td class="detail-row">78.00</td>
                            <td class="detail-row">78.82</td>
                            <td class="detail-row">74.00</td>
                            <td class="detail-row">76.00</td>
                            <td class="detail-row">60.00</td>
                            <td class="detail-row">71.67</td>
                        </tr>
                        <tr>
                            <td>4</td>
                            <td>81.63</td>
                            <td>
                                <a href=''>GPT-3.5-Turbo</a>
                            </td>
<<<<<<< HEAD
                            <td>OpenAI</td>
                            <td>Proprietary</td>
=======
                            <td class="detail-row">OpenAI</td>
                            <td class="detail-row">Proprietary</td>
>>>>>>> 42c325eb
                            <td class="summary-row">86.19</td>
                            <td class="summary-row">66.41</td>
                            <td class="summary-row">68.33</td>
                            <td class="detail-row">81.27</td>
                            <td class="detail-row">88.00</td>
                            <td class="detail-row">87.50</td>
                            <td class="detail-row">88.00</td>
                            <td class="detail-row">74.12</td>
                            <td class="detail-row">74.00</td>
                            <td class="detail-row">70.00</td>
                            <td class="detail-row">47.50</td>
                            <td class="detail-row">68.33</td>
                        </tr>
                        <tr>
                            <td>5</td>
                            <td>79.46</td>
                            <td>
                                <a href=''>Mistral-medium</a>
                            </td>
<<<<<<< HEAD
                            <td>Mistral AI</td>
                            <td>Proprietary</td>
=======
                            <td class="detail-row">Mistral AI</td>
                            <td class="detail-row">Proprietary</td>
>>>>>>> 42c325eb
                            <td class="summary-row">75.92</td>
                            <td class="summary-row">64.34</td>
                            <td class="summary-row">90.00</td>
                            <td class="detail-row">80.18</td>
                            <td class="detail-row">84.50</td>
                            <td class="detail-row">71.00</td>
                            <td class="detail-row">68.00</td>
                            <td class="detail-row">75.88</td>
                            <td class="detail-row">72.00</td>
                            <td class="detail-row">62.00</td>
                            <td class="detail-row">47.50</td>
                            <td class="detail-row">90.00</td>
                        </tr>
                        <tr>
                            <td>6</td>
                            <td>75.78</td>
                            <td>
                                <a href=''>Claude-2.1</a>
                            </td>
<<<<<<< HEAD
                            <td>Anthropic</td>
                            <td>Proprietary</td>
=======
                            <td class="detail-row">Anthropic</td>
                            <td class="detail-row">Proprietary</td>
>>>>>>> 42c325eb
                            <td class="summary-row">74.28</td>
                            <td class="summary-row">53.55</td>
                            <td class="summary-row">78.33</td>
                            <td class="detail-row">85.64</td>
                            <td class="detail-row">83.00</td>
                            <td class="detail-row">72.00</td>
                            <td class="detail-row">56.50</td>
                            <td class="detail-row">61.18</td>
                            <td class="detail-row">48.00</td>
                            <td class="detail-row">60.00</td>
                            <td class="detail-row">45.00</td>
                            <td class="detail-row">78.33</td>
                        </tr>
                        <tr>
                            <td>7</td>
                            <td>59.52</td>
                            <td>
                                <a href=''>Mistral-tiny</a>
                            </td>
<<<<<<< HEAD
                            <td>Mistral AI</td>
                            <td>Proprietary</td>
=======
                            <td class="detail-row">Mistral AI</td>
                            <td class="detail-row">Proprietary</td>
>>>>>>> 42c325eb
                            <td class="summary-row">53.44</td>
                            <td class="summary-row">51.06</td>
                            <td class="summary-row">77.08</td>
                            <td class="detail-row">59.27</td>
                            <td class="detail-row">59.50</td>
                            <td class="detail-row">53.50</td>
                            <td class="detail-row">41.50</td>
                            <td class="detail-row">58.24</td>
                            <td class="detail-row">64.00</td>
                            <td class="detail-row">42.00</td>
                            <td class="detail-row">40.00</td>
                            <td class="detail-row">77.08</td>
                        </tr>
                        <tr>
                            <td>8</td>
                            <td>59.22</td>
                            <td>
                                <a href=''>Claude-instant</a>
                            </td>
<<<<<<< HEAD
                            <td>Anthropic</td>
                            <td>Proprietary</td>
=======
                            <td class="detail-row">Anthropic</td>
                            <td class="detail-row">Proprietary</td>
>>>>>>> 42c325eb
                            <td class="summary-row">55.06</td>
                            <td class="summary-row">47.81</td>
                            <td class="summary-row">61.67</td>
                            <td class="detail-row">68.73</td>
                            <td class="detail-row">59.00</td>
                            <td class="detail-row">53.00</td>
                            <td class="detail-row">39.50</td>
                            <td class="detail-row">51.76</td>
                            <td class="detail-row">52.00</td>
                            <td class="detail-row">50.00</td>
                            <td class="detail-row">37.50</td>
                            <td class="detail-row">61.67</td>
                        </tr>
                        <tr>
                            <td>9</td>
                            <td>55.80</td>
                            <td>
                                <a href=''>Mistral-large</a>
                            </td>
<<<<<<< HEAD
                            <td>Mistral AI</td>
                            <td>Proprietary</td>
=======
                            <td class="detail-row">Mistral AI</td>
                            <td class="detail-row">Proprietary</td>
>>>>>>> 42c325eb
                            <td class="summary-row">41.58</td>
                            <td class="summary-row">33.19</td>
                            <td class="summary-row">84.58</td>
                            <td class="detail-row">71.82</td>
                            <td class="detail-row">90.50</td>
                            <td class="detail-row">4.00</td>
                            <td class="detail-row">0.00</td>
                            <td class="detail-row">61.76</td>
                            <td class="detail-row">66.00</td>
                            <td class="detail-row">0.00</td>
                            <td class="detail-row">5.00</td>
                            <td class="detail-row">84.58</td>
                        </tr>
                        <tr>
                            <td>10</td>
                            <td>54.46</td>
                            <td>
                                <a href=''>Gemini-1.0-Pro</a>
                            </td>
                            <td>Google</td>
                            <td>Proprietary</td>
                            <td class="summary-row">42.86</td>
                            <td class="summary-row">27.03</td>
                            <td class="summary-row">77.50</td>
                            <td class="detail-row">78.43</td>
                            <td class="detail-row">89</td>
                            <td class="detail-row">4.00</td>
                            <td class="detail-row">0.00</td>
                            <td class="detail-row">46.12</td>
                            <td class="detail-row">62.00</td>
                            <td class="detail-row">0.00</td>
                            <td class="detail-row">0.00</td>
                            <td class="detail-row">77.50</td>
                        </tr>
                        <tr>
                            <td>11</td>
                            <td>54.46</td>
                            <td>
                                <a href=''>Nexusflow-Raven-v2</a>
                            </td>
<<<<<<< HEAD
                            <td>Nexusflow</td>
                            <td>Apache 2.0</td>
=======
                            <td class="detail-row">Nexusflow</td>
                            <td class="detail-row">Apache 2.0</td>
>>>>>>> 42c325eb
                            <td class="summary-row">58.39</td>
                            <td class="summary-row">59.22</td>
                            <td class="summary-row">0.00</td>
                            <td class="detail-row">76.55</td>
                            <td class="detail-row">83.50</td>
                            <td class="detail-row">39.50</td>
                            <td class="detail-row">34.00</td>
                            <td class="detail-row">45.88</td>
                            <td class="detail-row">78.00</td>
                            <td class="detail-row">68.00</td>
                            <td class="detail-row">45.00</td>
                            <td class="detail-row">0.00</td>
                        </tr>
                        <tr>
                            <td>12</td>
                            <td>53.95</td>
                            <td>
                                <a href=''>Firefunction-v1</a>
                            </td>
<<<<<<< HEAD
                            <td>Fireworks-ai</td>
                            <td>Apache 2.0</td>
=======
                            <td class="detail-row">Fireworks-ai</td>
                            <td class="detail-row">Apache 2.0</td>
>>>>>>> 42c325eb
                            <td class="summary-row">41.05</td>
                            <td class="summary-row">29.31</td>
                            <td class="summary-row">81.25</td>
                            <td class="detail-row">73.19</td>
                            <td class="detail-row">87.00</td>
                            <td class="detail-row">4.00</td>
                            <td class="detail-row">0.00</td>
                            <td class="detail-row">48.24</td>
                            <td class="detail-row">64.00</td>
                            <td class="detail-row">0.00</td>
                            <td class="detail-row">5.00</td>
                            <td class="detail-row">81.25</td>
                        </tr>
                        <tr>
                            <td>13</td>
                            <td>53.86</td>
                            <td>
                                <a href=''>Mistral-small</a>
                            </td>
<<<<<<< HEAD
                            <td>Mistral AI</td>
                            <td>Proprietary</td>
=======
                            <td class="detail-row">Mistral AI</td>
                            <td class="detail-row">Proprietary</td>
>>>>>>> 42c325eb
                            <td class="summary-row">55.26</td>
                            <td class="summary-row">30.41</td>
                            <td class="summary-row">89.58</td>
                            <td class="detail-row">46.55</td>
                            <td class="detail-row">68.00</td>
                            <td class="detail-row">48.50</td>
                            <td class="detail-row">58.00</td>
                            <td class="detail-row">14.12</td>
                            <td class="detail-row">30.00</td>
                            <td class="detail-row">40.00</td>
                            <td class="detail-row">37.50</td>
                            <td class="detail-row">89.58</td>
                        </tr>
                        <tr>
                            <td>14</td>
                            <td>53.49</td>
                            <td>
                                <a href=''>GPT-4-0613</a>
                            </td>
<<<<<<< HEAD
                            <td>OpenAI</td>
                            <td>Proprietary</td>
=======
                            <td class="detail-row">OpenAI</td>
                            <td class="detail-row">Proprietary</td>
>>>>>>> 42c325eb
                            <td class="summary-row">41.14</td>
                            <td class="summary-row">21.91</td>
                            <td class="summary-row">87.08</td>
                            <td class="detail-row">74.55</td>
                            <td class="detail-row">86.00</td>
                            <td class="detail-row">4.00</td>
                            <td class="detail-row">0.00</td>
                            <td class="detail-row">37.65</td>
                            <td class="detail-row">50.00</td>
                            <td class="detail-row">0.00</td>
                            <td class="detail-row">0.00</td>
                            <td class="detail-row">87.08</td>
                        </tr>
                        <tr>
                            <td>15</td>
                            <td>43.19</td>
                            <td>
                                <a href=''>Gemma</a>
                            </td>
                            <td>Google</td>
                            <td>gemma-term-of-use</td>
                            <td class="summary-row">48.74</td>
                            <td class="summary-row">40.34</td>
                            <td class="summary-row">0.42</td>
                            <td class="detail-row">61.45</td>
                            <td class="detail-row">60.00</td>
                            <td class="detail-row">41.00</td>
                            <td class="detail-row">32.50</td>
                            <td class="detail-row">45.88</td>
                            <td class="detail-row">46.00</td>
                            <td class="detail-row">44.00</td>
                            <td class="detail-row">25.50</td>
                            <td class="detail-row">0.42</td>
                        </tr>
                        <tr>
                            <td>16</td>
                            <td>43.19</td>
                            <td>
                                <a href=''>Deepseek-v1.5</a>
                            </td>
<<<<<<< HEAD
                            <td>Deepseek</td>
                            <td>Deepseek License</td>
=======
                            <td class="detail-row">Deepseek</td>
                            <td class="detail-row">Deepseek License</td>
>>>>>>> 42c325eb
                            <td class="summary-row">46.97</td>
                            <td class="summary-row">3.7</td>
                            <td class="summary-row">66.25</td>
                            <td class="detail-row">48.36</td>
                            <td class="detail-row">61.00</td>
                            <td class="detail-row">35.00</td>
                            <td class="detail-row">43.50</td>
                            <td class="detail-row">5.29</td>
                            <td class="detail-row">2.00</td>
                            <td class="detail-row">0.00</td>
                            <td class="detail-row">7.50</td>
                            <td class="detail-row">66.25</td>
                        </tr>
                        <tr>
                            <td>17</td>
                            <td>33.61</td>
                            <td>
                                <a href=''>OpenFunctions-v0</a>
                            </td>
<<<<<<< HEAD
                            <td>Gorilla LLM</td>
                            <td>Apache 2.0</td>
=======
                            <td class="detail-row">Gorilla LLM</td>
                            <td class="detail-row">Apache 2.0</td>
>>>>>>> 42c325eb
                            <td class="summary-row">29.88</td>
                            <td class="summary-row">25.35</td>
                            <td class="summary-row">4.58</td>
                            <td class="detail-row">60.00</td>
                            <td class="detail-row">56.00</td>
                            <td class="detail-row">1.00</td>
                            <td class="detail-row">2.50</td>
                            <td class="detail-row">39.41</td>
                            <td class="detail-row">62.00</td>
                            <td class="detail-row">0.00</td>
                            <td class="detail-row">0.00</td>
                            <td class="detail-row">4.58</td>
                        </tr>
                        <tr>
                            <td>18</td>
                            <td>24.76</td>
                            <td>
                                <a href=''>Glaive-v1</a>
                            </td>
<<<<<<< HEAD
                            <td>Glaive</td>
                            <td>cc-by-sa-4.0</td>
=======
                            <td class="detail-row">Glaive</td>
                            <td class="detail-row">cc-by-sa-4.0</td>
>>>>>>> 42c325eb
                            <td class="summary-row">15.64</td>
                            <td class="summary-row">14.42</td>
                            <td class="summary-row">46.25</td>
                            <td class="detail-row">34.55</td>
                            <td class="detail-row">26.00</td>
                            <td class="detail-row">2.00</td>
                            <td class="detail-row">0.00</td>
                            <td class="detail-row">21.18</td>
                            <td class="detail-row">0.00</td>
                            <td class="detail-row">34.00</td>
                            <td class="detail-row">2.50</td>
                            <td class="detail-row">46.25</td>
                        </tr>
                    </tbody>
                </table>
            </div>
        </div>
    </div>
    <div>
        <p></p>
    </div>

    <div class="container chart-container" style="background: white">
        <div class="col-md-12">
            <h2>Wagon Wheel</h2>
            <p class="text-center">
                The following chart shows the comparison of the models based on a few metrics.

                You can select and deselect which models to compare. More information on each metric can be found in the
                <a href="blogs/8_berkeley_function_calling_leaderboard.html#benchmarking">blog</a>.
            </p>
            <div>
                <canvas id="myChart"></canvas>
            </div>

        </div>
    </div>

    <!-- API Explorer Section -->
    <div id="api-explorer" class="container" style="background: #f0f7ff">
        <div class="col-md-12">
            <h2>Function Calling Demo</h2>
            <p class="text-center">
                In this demo for function calling, you can enter a prompt and a
                function and see the output. There will be two outputs (and two output boxes accordingly): one in the
                actual code format (the top one) and the other in the OpenAI compatible format (the bottom one).
                Note that the OpenAI compatible format output is only available if the actual code output has valid
                syntax and can be parsed.
                We also provide you a few examples to try out and get a sense of the input format and the output.
            </p>
            <!-- Example Section -->
            <div id="examples">
                <button id="example-btn-1">
                    Example 1
                </button>
                <button id="example-btn-2">
                    Example 2
                </button>
                <button id="example-btn-3">
                    Example 3
                </button>
            </div>
            <div>
                <p></p>
            </div>
            <div class="container" id="demo-input-container">
                <div class="inputs">
                    <div> Model:
                        <select name="option" id="model-dropdown">
                            <option value="gorilla-openfunctions-v2">Gorilla OpenFunctions-v2</option>
                            <!-- <option value="gpt-4-1106-preview">GPT-4-1106-Preview</option>
                            <option value="gpt-4-0125-preview">GPT-4-0125-Preview</option>
                            <option value="gpt-4-0613">GPT-4-0613</option>
                            <option value="gpt-3.5-turbo">GPT-3.5-Turbo</option>
                            <option value="gpt-3.5-turbo-0613">GPT-3.5-Turbo-0613</option> -->
                        </select>
                    </div>
                    <div>
                        <br>
                    </div>
                    <div>
                        <label for="temperatureSlider">Temperature:</label>
                        <input type="range" id="temperatureSlider" name="temperature" min="0" max="1" value="0.7"
                            step="0.1" oninput="temperatureValue.value = temperatureSlider.value" />
                        <output id="temperatureValue">0.7</output>
                    </div>
                    <div>
                        <p></p>
                    </div>

                    <textarea id="input-text" placeholder="Enter your prompt here" rows="3"></textarea>
                    <textarea id="input-function" placeholder="Enter your function description here"
                        rows="10"></textarea>
                    <button class="api-explorer-button" id="submit-btn">Submit</button>
                </div>
                <div class="output-section">
                    <div class="output" id="code-output">Output will be shown here:</div>
                    <div class="output" id="json-output" style="white-space: pre-wrap;">OpenAI compatible format output
                        here:</div>

                    <div class="button-container">
                            <button class="thumbs" id="thumbs-up-btn" onclick="sendFeedbackPositive()" style="display: none;">👍</button>
                            <button class="thumbs thumbs-down" id="thumbs-down-btn" onclick="sendFeedbackNegative()" style="display: none;">👎</button>

                            <button id="report-issue-btn" style="display: none;">Report Issue</button>
                    </div>
                </div>
            </div>
        </div>
    </div>



    <div>
        <p></p>
    </div>



    <div class="container shorter-container" style="background: #f0f7ff">
        <!-- Contact Us Section -->
        <div class="col-md-6 contact-us">
            <h2>Contact Us</h2>
            <form name="submit-to-google-sheet" style="width: 80%; margin: 0 auto">
                <input type="text" name="Name" placeholder="Your Name" required>
                <input type="Email" name="Email" placeholder="Your Email" required>
                <input type="Organization" name="Organization" placeholder="Your Organization">
                <textarea name="Message" rows="6" placeholder="Your Message"></textarea>
                <button type="submit" class="btn-secondary2">Submit</button>
            </form>
            <span id="msg"></span>
        </div>

        <!-- Citation Section -->
        <div class="col-md-6">

            <h2>Citation</h2>

            <div style="background: white;">

                <code>
                    @misc{berkeley-function-calling-leaderboard,<br>
                    &nbsp;  title={Berkeley Function Calling Leaderboard}, <br>
                    &nbsp;  author={Fanjia Yan and Huanzhi Mao and Charlie Cheng-Jie Ji and Tianjun Zhang and Shishir G. Patil and Ion Stoica and Joseph E. Gonzalez},<br>
                    &nbsp;  howpublished={\url{https://gorilla.cs.berkeley.edu/blogs/8_berkeley_function_calling_leaderboard.html}},<br>
                    &nbsp;  year={2024},<br>
                    }
                </code>
            </div>
        </div>
    </div>


</body>

<script src="index.js"></script>

</html><|MERGE_RESOLUTION|>--- conflicted
+++ resolved
@@ -56,6 +56,8 @@
         <!-- Title Section -->
         <h1 class="text-center"><img src="assets/img/Cal.png" alt="UC Berkeley Logo" class="header-image"> Berkeley
             Function-Calling Leaderboard</h1>
+        <h1 class="text-center"><img src="assets/img/Cal.png" alt="UC Berkeley Logo" class="header-image"> Berkeley
+            Function-Calling Leaderboard</h1>
         <div>
             <p></p>
         </div>
@@ -85,10 +87,17 @@
                 evaluation dataset and methodology, please refer to our <a
                     href="blogs/8_berkeley_function_calling_leaderboard.html">blog post</a> and <a
                     href="https://github.com/ShishirPatil/gorilla">code release</a>.
+                This live leaderboard evaluates the LLM's ability to call functions (aka tools) accurately. This
+                leaderboard consists of real-world data and will be updated periodically. For more information on the
+                evaluation dataset and methodology, please refer to our <a
+                    href="blogs/8_berkeley_function_calling_leaderboard.html">blog post</a> and <a
+                    href="https://github.com/ShishirPatil/gorilla">code release</a>.
             </p>
             <button id="expand-btn" onclick="toggleExpand()">Expand/Collapse Table</button>
+            <button id="expand-btn" onclick="toggleExpand()">Expand/Collapse Table</button>
             <div class="table-container">
 
+                <table id="leaderboard-table">
                 <table id="leaderboard-table">
 
                     <thead>
@@ -97,24 +106,20 @@
                             <th class="detail-header" colspan="4">Abstract Syntax Tree (AST) Evaluation</th>
                             <th class="detail-header" colspan="4">Evaluation by Executing APIs</th>
                             <th class="detail-header" colspan="1"></th>
+                            <th class="detail-header" colspan="5"></th>
+                            <th class="detail-header" colspan="4">Abstract Syntax Tree (AST) Evaluation</th>
+                            <th class="detail-header" colspan="4">Evaluation by Executing APIs</th>
+                            <th class="detail-header" colspan="1"></th>
                         </tr>
                         <tr>
                             <th>Rank</th>
                             <th>Overall Acc</th>
                             <th>Model</th>
-<<<<<<< HEAD
                             <th>Organization</th>
                             <th>License</th>
                             <th>AST Summary</th>
                             <th>Exec Summary</th>
                             <th>Relevance</th>
-=======
-                            <th class="detail-small-header">Organization</th>
-                            <th class="detail-small-header">License</th>
-                            <th class="summary-small-header">AST Summary</th>
-                            <th class="summary-small-header">Exec Summary</th>
-                            <th class="summary-small-header">Relevance</th>
->>>>>>> 42c325eb
                             <th class="detail-small-header">Simple Function</th>
                             <th class="detail-small-header">Multiple Functions</th>
                             <th class="detail-small-header">Parallel Functions</th>
@@ -133,13 +138,8 @@
                             <td>
                                 <a href=''>GPT-4-0125-Preview</a>
                             </td>
-<<<<<<< HEAD
                             <td>OpenAI</td>
                             <td>Proprietary</td>
-=======
-                            <td class="detail-row">OpenAI</td>
-                            <td class="detail-row">Proprietary</td>
->>>>>>> 42c325eb
                             <td class="summary-row">88.30</td>
                             <td class="summary-row">63.78</td>
                             <td class="summary-row">87.50</td>
@@ -159,13 +159,8 @@
                             <td>
                                 <a href=''>GPT-4-1106-Preview</a>
                             </td>
-<<<<<<< HEAD
                             <td>OpenAI</td>
                             <td>Proprietary</td>
-=======
-                            <td class="detail-row">OpenAI</td>
-                            <td class="detail-row">Proprietary</td>
->>>>>>> 42c325eb
                             <td class="summary-row">88.78</td>
                             <td class="summary-row">59.38</td>
                             <td class="summary-row">88.75</td>
@@ -185,13 +180,8 @@
                             <td>
                                 <a href=''>OpenFunctions-v2</a>
                             </td>
-<<<<<<< HEAD
                             <td>Gorilla LLM</td>
                             <td>Apache 2.0</td>
-=======
-                            <td class="detail-row">Gorilla LLM</td>
-                            <td class="detail-row">Apache 2.0</td>
->>>>>>> 42c325eb
                             <td class="summary-row">83.93</td>
                             <td class="summary-row">72.20</td>
                             <td class="summary-row">71.67</td>
@@ -211,13 +201,8 @@
                             <td>
                                 <a href=''>GPT-3.5-Turbo</a>
                             </td>
-<<<<<<< HEAD
                             <td>OpenAI</td>
                             <td>Proprietary</td>
-=======
-                            <td class="detail-row">OpenAI</td>
-                            <td class="detail-row">Proprietary</td>
->>>>>>> 42c325eb
                             <td class="summary-row">86.19</td>
                             <td class="summary-row">66.41</td>
                             <td class="summary-row">68.33</td>
@@ -237,13 +222,8 @@
                             <td>
                                 <a href=''>Mistral-medium</a>
                             </td>
-<<<<<<< HEAD
                             <td>Mistral AI</td>
                             <td>Proprietary</td>
-=======
-                            <td class="detail-row">Mistral AI</td>
-                            <td class="detail-row">Proprietary</td>
->>>>>>> 42c325eb
                             <td class="summary-row">75.92</td>
                             <td class="summary-row">64.34</td>
                             <td class="summary-row">90.00</td>
@@ -263,13 +243,8 @@
                             <td>
                                 <a href=''>Claude-2.1</a>
                             </td>
-<<<<<<< HEAD
                             <td>Anthropic</td>
                             <td>Proprietary</td>
-=======
-                            <td class="detail-row">Anthropic</td>
-                            <td class="detail-row">Proprietary</td>
->>>>>>> 42c325eb
                             <td class="summary-row">74.28</td>
                             <td class="summary-row">53.55</td>
                             <td class="summary-row">78.33</td>
@@ -289,13 +264,8 @@
                             <td>
                                 <a href=''>Mistral-tiny</a>
                             </td>
-<<<<<<< HEAD
                             <td>Mistral AI</td>
                             <td>Proprietary</td>
-=======
-                            <td class="detail-row">Mistral AI</td>
-                            <td class="detail-row">Proprietary</td>
->>>>>>> 42c325eb
                             <td class="summary-row">53.44</td>
                             <td class="summary-row">51.06</td>
                             <td class="summary-row">77.08</td>
@@ -315,13 +285,8 @@
                             <td>
                                 <a href=''>Claude-instant</a>
                             </td>
-<<<<<<< HEAD
                             <td>Anthropic</td>
                             <td>Proprietary</td>
-=======
-                            <td class="detail-row">Anthropic</td>
-                            <td class="detail-row">Proprietary</td>
->>>>>>> 42c325eb
                             <td class="summary-row">55.06</td>
                             <td class="summary-row">47.81</td>
                             <td class="summary-row">61.67</td>
@@ -341,13 +306,8 @@
                             <td>
                                 <a href=''>Mistral-large</a>
                             </td>
-<<<<<<< HEAD
                             <td>Mistral AI</td>
                             <td>Proprietary</td>
-=======
-                            <td class="detail-row">Mistral AI</td>
-                            <td class="detail-row">Proprietary</td>
->>>>>>> 42c325eb
                             <td class="summary-row">41.58</td>
                             <td class="summary-row">33.19</td>
                             <td class="summary-row">84.58</td>
@@ -388,13 +348,8 @@
                             <td>
                                 <a href=''>Nexusflow-Raven-v2</a>
                             </td>
-<<<<<<< HEAD
                             <td>Nexusflow</td>
                             <td>Apache 2.0</td>
-=======
-                            <td class="detail-row">Nexusflow</td>
-                            <td class="detail-row">Apache 2.0</td>
->>>>>>> 42c325eb
                             <td class="summary-row">58.39</td>
                             <td class="summary-row">59.22</td>
                             <td class="summary-row">0.00</td>
@@ -414,13 +369,8 @@
                             <td>
                                 <a href=''>Firefunction-v1</a>
                             </td>
-<<<<<<< HEAD
                             <td>Fireworks-ai</td>
                             <td>Apache 2.0</td>
-=======
-                            <td class="detail-row">Fireworks-ai</td>
-                            <td class="detail-row">Apache 2.0</td>
->>>>>>> 42c325eb
                             <td class="summary-row">41.05</td>
                             <td class="summary-row">29.31</td>
                             <td class="summary-row">81.25</td>
@@ -440,13 +390,8 @@
                             <td>
                                 <a href=''>Mistral-small</a>
                             </td>
-<<<<<<< HEAD
                             <td>Mistral AI</td>
                             <td>Proprietary</td>
-=======
-                            <td class="detail-row">Mistral AI</td>
-                            <td class="detail-row">Proprietary</td>
->>>>>>> 42c325eb
                             <td class="summary-row">55.26</td>
                             <td class="summary-row">30.41</td>
                             <td class="summary-row">89.58</td>
@@ -466,13 +411,8 @@
                             <td>
                                 <a href=''>GPT-4-0613</a>
                             </td>
-<<<<<<< HEAD
                             <td>OpenAI</td>
                             <td>Proprietary</td>
-=======
-                            <td class="detail-row">OpenAI</td>
-                            <td class="detail-row">Proprietary</td>
->>>>>>> 42c325eb
                             <td class="summary-row">41.14</td>
                             <td class="summary-row">21.91</td>
                             <td class="summary-row">87.08</td>
@@ -513,13 +453,8 @@
                             <td>
                                 <a href=''>Deepseek-v1.5</a>
                             </td>
-<<<<<<< HEAD
                             <td>Deepseek</td>
                             <td>Deepseek License</td>
-=======
-                            <td class="detail-row">Deepseek</td>
-                            <td class="detail-row">Deepseek License</td>
->>>>>>> 42c325eb
                             <td class="summary-row">46.97</td>
                             <td class="summary-row">3.7</td>
                             <td class="summary-row">66.25</td>
@@ -539,13 +474,8 @@
                             <td>
                                 <a href=''>OpenFunctions-v0</a>
                             </td>
-<<<<<<< HEAD
                             <td>Gorilla LLM</td>
                             <td>Apache 2.0</td>
-=======
-                            <td class="detail-row">Gorilla LLM</td>
-                            <td class="detail-row">Apache 2.0</td>
->>>>>>> 42c325eb
                             <td class="summary-row">29.88</td>
                             <td class="summary-row">25.35</td>
                             <td class="summary-row">4.58</td>
@@ -565,13 +495,8 @@
                             <td>
                                 <a href=''>Glaive-v1</a>
                             </td>
-<<<<<<< HEAD
                             <td>Glaive</td>
                             <td>cc-by-sa-4.0</td>
-=======
-                            <td class="detail-row">Glaive</td>
-                            <td class="detail-row">cc-by-sa-4.0</td>
->>>>>>> 42c325eb
                             <td class="summary-row">15.64</td>
                             <td class="summary-row">14.42</td>
                             <td class="summary-row">46.25</td>
@@ -600,6 +525,8 @@
             <p class="text-center">
                 The following chart shows the comparison of the models based on a few metrics.
 
+                You can select and deselect which models to compare. More information on each metric can be found in the
+                <a href="blogs/8_berkeley_function_calling_leaderboard.html#benchmarking">blog</a>.
                 You can select and deselect which models to compare. More information on each metric can be found in the
                 <a href="blogs/8_berkeley_function_calling_leaderboard.html#benchmarking">blog</a>.
             </p>
@@ -617,7 +544,10 @@
             <p class="text-center">
                 In this demo for function calling, you can enter a prompt and a
                 function and see the output. There will be two outputs (and two output boxes accordingly): one in the
+                function and see the output. There will be two outputs (and two output boxes accordingly): one in the
                 actual code format (the top one) and the other in the OpenAI compatible format (the bottom one).
+                Note that the OpenAI compatible format output is only available if the actual code output has valid
+                syntax and can be parsed.
                 Note that the OpenAI compatible format output is only available if the actual code output has valid
                 syntax and can be parsed.
                 We also provide you a few examples to try out and get a sense of the input format and the output.
@@ -677,6 +607,14 @@
                             <button class="thumbs thumbs-down" id="thumbs-down-btn" onclick="sendFeedbackNegative()" style="display: none;">👎</button>
 
                             <button id="report-issue-btn" style="display: none;">Report Issue</button>
+                    <div class="output" id="json-output" style="white-space: pre-wrap;">OpenAI compatible format output
+                        here:</div>
+
+                    <div class="button-container">
+                            <button class="thumbs" id="thumbs-up-btn" onclick="sendFeedbackPositive()" style="display: none;">👍</button>
+                            <button class="thumbs thumbs-down" id="thumbs-down-btn" onclick="sendFeedbackNegative()" style="display: none;">👎</button>
+
+                            <button id="report-issue-btn" style="display: none;">Report Issue</button>
                     </div>
                 </div>
             </div>
@@ -701,6 +639,7 @@
                 <input type="Organization" name="Organization" placeholder="Your Organization">
                 <textarea name="Message" rows="6" placeholder="Your Message"></textarea>
                 <button type="submit" class="btn-secondary2">Submit</button>
+                <button type="submit" class="btn-secondary2">Submit</button>
             </form>
             <span id="msg"></span>
         </div>

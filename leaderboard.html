<!DOCTYPE html>
<html lang="en">

<head>
    <!-- Google tag (gtag.js) -->
    <script async src="https://www.googletagmanager.com/gtag/js?id=G-NRZJLJCSH6"></script>
    <script>
        window.dataLayer = window.dataLayer || [];
        function gtag() {
            dataLayer.push(arguments);
        }
        gtag("js", new Date());

        gtag("config", "G-NRZJLJCSH6");
    </script>
    <script src="assets/lib/chart.umd.js"></script>
    <script src="https://cdn.jsdelivr.net/npm/chartjs-plugin-autocolors"></script>
    <script type="text/javascript">
        window.PlotlyConfig = { MathJaxConfig: "local" };
    </script>
    <script type="text/javascript" src="treemap.js"></script>

    <meta charset="UTF-8" />
<<<<<<< HEAD
    <meta name="viewport" content="width=device-width, initial-scale=1">
    <meta name="description"
        content="Explore The Berkeley Function Calling Leaderboard (also called The Berkeley Tool Calling Leaderboard) to see the LLM's ability to call functions (aka tools) accurately.">
=======
    <meta name="viewport" content="width=device-width, initial-scale=1" />
    <meta name="description"
        content="Explore The Berkeley Function Calling Leaderboard (also called The Berkeley Tool Calling Leaderboard) to see the LLM's ability to call functions (aka tools) accurately." />
>>>>>>> a0f9c557
    <link rel="stylesheet"
        href="https://cdnjs.cloudflare.com/ajax/libs/twitter-bootstrap/4.5.0/css/bootstrap.min.css" />
    <link rel="stylesheet" href="https://fonts.googleapis.com/css?family=Source+Sans+Pro" />
    <link rel="stylesheet" href="assets/css/api-explorer.css" />
    <link rel="stylesheet" href="assets/css/common-styles.css" />
    <link rel="stylesheet" href="assets/css/Highlight-Clean-leaderboard.css" />
    <link rel="stylesheet" href="assets/css/leaderboard.css" />
    <link rel="stylesheet" href="assets/css/treemap.css" />
    <link rel="stylesheet" href="assets/css/contact.css" />
    <title>
        Berkeley Function Calling Leaderboard (aka Berkeley Tool Calling
        Leaderboard)
    </title>
    <style>
        /* Bars to separate titles in nav bar */
        .navbar a:not(:last-child)::after {
            content: "|";
            margin: 0 10px;
            color: #000;
        }
    </style>
</head>

<body>
    <!-- Navigation Bar -->
    <div class="navbar" style="
        position: absolute;
        top: 0;
        right: 20px;
        padding: 10px;
        z-index: 100;
        font-size: 18px;
      ">
        <a href="#leaderboard">Leaderboard</a>
        <a href="#api-explorer">Try it Out!</a>
        <a href="blogs/8_berkeley_function_calling_leaderboard.html">Blog</a>
        <a href="index.html">Gorilla</a>
    </div>

    <div class="highlight-clean" style="padding-bottom: 10px">
        <!-- Title Section -->
        <h1 class="text-center">
            <img src="assets/img/Cal.png" alt="UC Berkeley Logo" class="header-image" />
            Berkeley Function-Calling Leaderboard
        </h1>
        <div>
            <p></p>
        </div>
        <!-- Author Section -->
        <!-- <div class="container" id="author" style="background: white">
            <div class="row">
                <div class="col-md-12">
                    <h4></h4>
                    <h5 class="text-center">Gorilla LLM Team</h5>
                </div>
            </div>
        </div>
        <div>
            <p></p>
        </div> -->
    </div>

    <!-- Leaderboard Section -->
    <div class="container" id="leaderboard" style="background: #e5effc">
        <div class="col-md-12">
            <h2>Leaderboard</h2>

            <p class="text-center">
<<<<<<< HEAD
                The Berkeley Function Calling Leaderboard (also called Berkeley Tool Calling Leaderboard) evaluates the
                LLM's ability to call functions (aka tools) accurately. This
                leaderboard consists of real-world data and will be updated periodically. For more information on the
                evaluation dataset and methodology, please refer to our <a
                    href="blogs/8_berkeley_function_calling_leaderboard.html">blog post</a> and <a
                    href="https://github.com/ShishirPatil/gorilla">code release</a>.
=======
                The Berkeley Function Calling Leaderboard (also called Berkeley Tool
                Calling Leaderboard) evaluates the LLM's ability to call functions
                (aka tools) accurately. This leaderboard consists of real-world data
                and will be updated periodically. For more information on the
                evaluation dataset and methodology, please refer to our
                <a href="blogs/8_berkeley_function_calling_leaderboard.html">blog post</a>
                and
                <a href="https://github.com/ShishirPatil/gorilla">code release</a>.
>>>>>>> a0f9c557
            </p>
            <button id="expand-btn" onclick="toggleExpand()">
                Expand/Collapse Table
            </button>
            <div class="table-container">
                <table id="leaderboard-table">
                    <thead>
                        <tr>
                            <th class="detail-header" colspan="5"></th>
                            <th class="detail-header" colspan="4">
                                Abstract Syntax Tree (AST) Evaluation
                            </th>
                            <th class="detail-header" colspan="4">
                                Evaluation by Executing APIs
                            </th>
                            <th class="detail-header" colspan="1"></th>
                            <th class="detail-header" colspan="1"></th>
                            <th class="detail-header" colspan="2">Latency (s)</th>
                        </tr>
                        <tr>
                            <th id="rank-col">Rank</th>
                            <th>Overall Acc</th>
                            <th>Model</th>
                            <th>Organization</th>
                            <th>License</th>
                            <th class="summary-small-header">AST Summary</th>
                            <th class="summary-small-header">Exec Summary</th>
                            <th class="summary-small-header">Relevance</th>
                            <th class="summary-small-header">Cost ($)</th>
                            <th class="summary-small-header">Average Latency (s)</th>
                            <th class="detail-small-header">Simple Function</th>
                            <th class="detail-small-header">Multiple Functions</th>
                            <th class="detail-small-header">Parallel Functions</th>
                            <th class="detail-small-header">Parallel Multiple</th>
                            <th class="detail-small-header">Simple Function</th>
                            <th class="detail-small-header">Multiple Functions</th>
                            <th class="detail-small-header">Parallel Functions</th>
                            <th class="detail-small-header">Parallel Multiple</th>
                            <th class="detail-small-header">Relevance Detection</th>
                            <th class="detail-small-header">Cost ($ Per 1k Function Calls)</th>
                            <th class="detail-small-header">Mean</th>
                            <th class="detail-small-header">Standard Deviation</th>
                        </tr>
                    </thead>
                    <tbody></tbody>
                </table>
            </div>
            <p></p>
            <p>
<<<<<<< HEAD
                FC = native support for function/tool calling.
            </p>
            <p>
                <b>Cost</b> is calculated as an estimate of the cost per 1000 function calls, in USD.
                <b>Latency</b> is measured in seconds.
            </p>
            <p>
                <b>AST Summary</b> is the unweighted average of the four test categories under AST Evaluation.
                <b>Exec Summary</b> is the unweighted average of the four test categories under Exec Evaluation.
            </p>
            <p>
                Click on column header to sort. If you would like to add
                your model or contribute test-cases, please contact us via <a href="https://discord.gg/SwTyuTAxX3">discord</a>.
=======
                FC = native support for function/tool calling. Click on column header
                to sort. If you would like to add your model or contribute test-cases,
                please contact us below!
>>>>>>> a0f9c557
            </p>
        </div>
    </div>
    <div>
        <p></p>
    </div>

    <div class="container chart-container" style="background: white">
        <div class="col-md-12">
            <h2>Wagon Wheel</h2>
            <p class="text-center">
                The following chart shows the comparison of the models based on a few
                metrics. You can select and deselect which models to compare. More
                information on each metric can be found in the
                <a href="blogs/8_berkeley_function_calling_leaderboard.html#benchmarking">blog</a>.
            </p>
            <div>
                <canvas id="myChart"></canvas>
            </div>
        </div>
    </div>

    <div class="treemap-container" id="treemap" style="background: #e5effc">
        <h2>Error Type Analysis</h2>
        <p class="text-center">
            This interactive treemap shows the distribution of error types across
            different models. The size of each block represents the number of errors
            encountered by that model. Errors are categorized hierarchically,
            encompassing both top-level errors (e.g., Value Errors) and more
            specific subsidiary errors (e.g., Invalid String Format). You can hover
            over and click on each block to see the detailed breakdown of error
            types for different models. For more information on how these errors are
            identified and addressed, refer to our
            <a href="blogs/8_berkeley_function_calling_leaderboard.html#metrics">evaluation metrics</a> and insight blog (coming soon).
        </p>

        <div id="d734a861-2e8e-4919-bc25-0e8910b607df" class="plotly-graph-div" style="height:100%; width:100%;"></div>
    </div>

    <!-- API Explorer Section -->
    <div id="api-explorer" class="container" style="background: #e5effc">
        <div class="col-md-12">
            <h2>Function Calling Demo</h2>
            <p class="text-center">
                In this demo for function calling, you can enter a prompt and a
                function and see the output. There will be two outputs (and two output
                boxes accordingly): one in the actual code format (the top one) and
                the other in the OpenAI compatible format (the bottom one). Note that
                the OpenAI compatible format output is only available if the actual
                code output has valid syntax and can be parsed. We also provide you a
                few examples to try out and get a sense of the input format and the
                output.
            </p>
            <!-- Example Section -->
            <div id="examples">
                <button id="example-btn-1">Example 1</button>
                <button id="example-btn-2">Example 2</button>
                <button id="example-btn-3">Example 3</button>
            </div>
            <div>
                <p></p>
            </div>
            <div class="container" id="demo-input-container">
                <div class="inputs">
                    <div>
                        Model:
                        <select name="option" id="model-dropdown">
                            <option value="gorilla-openfunctions-v2">
                                Gorilla OpenFunctions-v2
                            </option>
                            <!-- <option value="gpt-4-1106-preview">GPT-4-1106-Preview</option>
                            <option value="gpt-4-0125-preview">GPT-4-0125-Preview</option>
                            <option value="gpt-4-0613">GPT-4-0613</option>
                            <option value="gpt-3.5-turbo">GPT-3.5-Turbo</option>
                            <option value="gpt-3.5-turbo-0613">GPT-3.5-Turbo-0613</option> -->
                        </select>
                    </div>
                    <div>
                        <br />
                    </div>
                    <div>
                        <label for="temperatureSlider">Temperature:</label>
                        <input type="range" id="temperatureSlider" name="temperature" min="0" max="1" value="0.7"
                            step="0.1" oninput="temperatureValue.value = temperatureSlider.value" />
                        <output id="temperatureValue">0.7</output>
                    </div>
                    <div>
                        <p></p>
                    </div>

                    <textarea id="input-text" placeholder="Enter your prompt here" rows="3"></textarea>
                    <textarea id="input-function" placeholder="Enter your function description here"
                        rows="10"></textarea>
                    <button class="api-explorer-button" id="submit-btn">Submit</button>
                </div>
                <div class="output-section">
<<<<<<< HEAD
                    <div class="output" id="code-output">Output will be shown here:</div>
                    <div class="output" id="json-output" style="white-space: pre-wrap;">OpenAI compatible format output:</div>

                    <div class="button-container">
                        <button class="thumbs" id="thumbs-up-btn" onclick="sendFeedbackPositive()"
                            style="display: none;">👍</button>
                        <button class="thumbs thumbs-down" id="thumbs-down-btn" onclick="sendFeedbackNegative()"
                            style="display: none;">👎</button>

                        <button id="report-issue-btn" style="display: none;">Report Issue</button>
=======
                    <div class="output" id="code-output">
                        Output will be shown here:
                    </div>
                    <div class="output" id="json-output">
                        OpenAI compatible format output here:
                    </div>

                    <div class="button-container">
                        <button class="thumbs" id="thumbs-up-btn" onclick="sendFeedbackPositive()"
                            style="display: none">
                            👍
                        </button>
                        <button class="thumbs thumbs-down" id="thumbs-down-btn" onclick="sendFeedbackNegative()"
                            style="display: none">
                            👎
                        </button>

                        <button id="report-issue-btn" style="display: none">
                            Report Issue
                        </button>
>>>>>>> a0f9c557
                    </div>
                </div>
            </div>
        </div>
    </div>

    <div>
        <p></p>
    </div>

    <div class="container shorter-container" style="background: #e5effc">
        <!-- Contact Us Section -->
        <div class="col-md-6 contact-us">
            <h2>Contact Us</h2>
            <form name="submit-to-google-sheet" style="width: 80%; margin: 0 auto">
                <input type="text" name="Name" placeholder="Your Name" required />
                <input type="Email" name="Email" placeholder="Your Email" required />
                <input type="Organization" name="Organization" placeholder="Your Organization" />
                <textarea name="Message" rows="6" placeholder="Your Message"></textarea>
                <button type="submit" class="btn-secondary2">Submit</button>
            </form>
            <span id="msg"></span>
        </div>

        <!-- Citation Section -->
        <div class="col-md-6">
            <h2>Citation</h2>

            <div style="background: white">
                <code>
            @misc{berkeley-function-calling-leaderboard,<br />
            &nbsp; title={Berkeley Function Calling Leaderboard}, <br />
            &nbsp; author={Fanjia Yan and Huanzhi Mao and Charlie Cheng-Jie Ji
            and Tianjun Zhang and Shishir G. Patil and Ion Stoica and Joseph E.
            Gonzalez},<br />
            &nbsp;
            howpublished={\url{https://gorilla.cs.berkeley.edu/blogs/8_berkeley_function_calling_leaderboard.html}},<br />
            &nbsp; year={2024},<br />
            }
          </code>
            </div>
        </div>
    </div>
</body>

<script src="index.js"></script>
<script type="text/javascript" src="treemap_2.js"></script>

</html><|MERGE_RESOLUTION|>--- conflicted
+++ resolved
@@ -21,15 +21,9 @@
     <script type="text/javascript" src="treemap.js"></script>
 
     <meta charset="UTF-8" />
-<<<<<<< HEAD
-    <meta name="viewport" content="width=device-width, initial-scale=1">
-    <meta name="description"
-        content="Explore The Berkeley Function Calling Leaderboard (also called The Berkeley Tool Calling Leaderboard) to see the LLM's ability to call functions (aka tools) accurately.">
-=======
     <meta name="viewport" content="width=device-width, initial-scale=1" />
     <meta name="description"
         content="Explore The Berkeley Function Calling Leaderboard (also called The Berkeley Tool Calling Leaderboard) to see the LLM's ability to call functions (aka tools) accurately." />
->>>>>>> a0f9c557
     <link rel="stylesheet"
         href="https://cdnjs.cloudflare.com/ajax/libs/twitter-bootstrap/4.5.0/css/bootstrap.min.css" />
     <link rel="stylesheet" href="https://fonts.googleapis.com/css?family=Source+Sans+Pro" />
@@ -98,23 +92,12 @@
             <h2>Leaderboard</h2>
 
             <p class="text-center">
-<<<<<<< HEAD
                 The Berkeley Function Calling Leaderboard (also called Berkeley Tool Calling Leaderboard) evaluates the
                 LLM's ability to call functions (aka tools) accurately. This
                 leaderboard consists of real-world data and will be updated periodically. For more information on the
                 evaluation dataset and methodology, please refer to our <a
                     href="blogs/8_berkeley_function_calling_leaderboard.html">blog post</a> and <a
                     href="https://github.com/ShishirPatil/gorilla">code release</a>.
-=======
-                The Berkeley Function Calling Leaderboard (also called Berkeley Tool
-                Calling Leaderboard) evaluates the LLM's ability to call functions
-                (aka tools) accurately. This leaderboard consists of real-world data
-                and will be updated periodically. For more information on the
-                evaluation dataset and methodology, please refer to our
-                <a href="blogs/8_berkeley_function_calling_leaderboard.html">blog post</a>
-                and
-                <a href="https://github.com/ShishirPatil/gorilla">code release</a>.
->>>>>>> a0f9c557
             </p>
             <button id="expand-btn" onclick="toggleExpand()">
                 Expand/Collapse Table
@@ -164,7 +147,6 @@
             </div>
             <p></p>
             <p>
-<<<<<<< HEAD
                 FC = native support for function/tool calling.
             </p>
             <p>
@@ -178,11 +160,6 @@
             <p>
                 Click on column header to sort. If you would like to add
                 your model or contribute test-cases, please contact us via <a href="https://discord.gg/SwTyuTAxX3">discord</a>.
-=======
-                FC = native support for function/tool calling. Click on column header
-                to sort. If you would like to add your model or contribute test-cases,
-                please contact us below!
->>>>>>> a0f9c557
             </p>
         </div>
     </div>
@@ -279,7 +256,6 @@
                     <button class="api-explorer-button" id="submit-btn">Submit</button>
                 </div>
                 <div class="output-section">
-<<<<<<< HEAD
                     <div class="output" id="code-output">Output will be shown here:</div>
                     <div class="output" id="json-output" style="white-space: pre-wrap;">OpenAI compatible format output:</div>
 
@@ -290,28 +266,6 @@
                             style="display: none;">👎</button>
 
                         <button id="report-issue-btn" style="display: none;">Report Issue</button>
-=======
-                    <div class="output" id="code-output">
-                        Output will be shown here:
-                    </div>
-                    <div class="output" id="json-output">
-                        OpenAI compatible format output here:
-                    </div>
-
-                    <div class="button-container">
-                        <button class="thumbs" id="thumbs-up-btn" onclick="sendFeedbackPositive()"
-                            style="display: none">
-                            👍
-                        </button>
-                        <button class="thumbs thumbs-down" id="thumbs-down-btn" onclick="sendFeedbackNegative()"
-                            style="display: none">
-                            👎
-                        </button>
-
-                        <button id="report-issue-btn" style="display: none">
-                            Report Issue
-                        </button>
->>>>>>> a0f9c557
                     </div>
                 </div>
             </div>

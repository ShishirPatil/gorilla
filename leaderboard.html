--- conflicted
+++ resolved
@@ -94,11 +94,7 @@
             </p>
             <div style="margin-bottom: 15px;">
                 <button id="expand-btn" onclick="toggleExpand()">Expand/Collapse Table</button>
-<<<<<<< HEAD
-                <span style="margin-left: 10px;"><b><i style="font-size: 1.0em;">Last updated: 2024-07-28 <a
-=======
-                <span style="margin-left: 10px;"><b><i style="font-size: 1.0em;">Last updated: 2024-07-22 <a
->>>>>>> fe9b781e
+                <span style="margin-left: 10px;"><b><i style="font-size: 1.0em;">Last Updated: 2024-07-28 <a
                                 href="https://github.com/ShishirPatil/gorilla/tree/main/berkeley-function-call-leaderboard#changelog">[Change
                                 Log]</a></i></b></span>
             </div>
@@ -203,11 +199,7 @@
             (coming soon).
         </p>
 
-<<<<<<< HEAD
         <div id="02ccfe5b-1f38-4f3b-b38c-e2fb79b1afc4" class="plotly-graph-div" style="height:100%; width:100%;"></div>
-=======
-        <div id="6fc20326-f3dc-4d51-84ac-728b75255cf5" class="plotly-graph-div" style="height:100%; width:100%;"></div>
->>>>>>> fe9b781e
     </div>
 
     <!-- API Explorer Section -->

--- conflicted
+++ resolved
@@ -113,11 +113,7 @@
                     <div>
                         <span>
                             <b><i style="font-size: 1.0em;">Last Updated:
-<<<<<<< HEAD
-                                2024-11-30 <a href="https://github.com/ShishirPatil/gorilla/blob/main/berkeley-function-call-leaderboard/CHANGELOG.md">[Change Log]</a>
-=======
-                                2024-11-17 <a href="https://github.com/ShishirPatil/gorilla/blob/main/berkeley-function-call-leaderboard/CHANGELOG.md">&nbsp;&nbsp;&nbsp;&nbsp;[Change Log]</a>
->>>>>>> 8309059a
+                                2024-12-06 <a href="https://github.com/ShishirPatil/gorilla/blob/main/berkeley-function-call-leaderboard/CHANGELOG.md">&nbsp;&nbsp;&nbsp;&nbsp;[Change Log]</a>
                             </i></b>
                         </span>
                     </div>

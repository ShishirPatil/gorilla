<!DOCTYPE html>
<html lang="en">

<head>
    <!-- Google tag (gtag.js) -->
    <script async src="https://www.googletagmanager.com/gtag/js?id=G-NRZJLJCSH6"></script>
    <script>
        window.dataLayer = window.dataLayer || [];
        function gtag() {
            dataLayer.push(arguments);
        }
        gtag("js", new Date());

        gtag("config", "G-NRZJLJCSH6");
    </script>
    <script src="assets/lib/chart.umd.js"></script>
    <script src="https://cdn.jsdelivr.net/npm/chartjs-plugin-autocolors"></script>
    <script type="text/javascript">
        window.PlotlyConfig = { MathJaxConfig: "local" };
    </script>
    <script type="text/javascript" src="treemap.js"></script>

    <meta charset="UTF-8" />
    <meta name="viewport" content="width=device-width, initial-scale=1" />
    <meta name="description"
        content="Explore The Berkeley Function Calling Leaderboard (also called The Berkeley Tool Calling Leaderboard) to see the LLM's ability to call functions (aka tools) accurately." />
    
    <!-- Include Semantic UI CSS -->
    <link rel="stylesheet" href="https://cdn.jsdelivr.net/npm/semantic-ui/dist/semantic.min.css">

    <link rel="stylesheet"
        href="https://cdnjs.cloudflare.com/ajax/libs/twitter-bootstrap/4.5.0/css/bootstrap.min.css" />
    <link rel="stylesheet" href="https://fonts.googleapis.com/css?family=Source+Sans+Pro" />
    <link rel="stylesheet" href="assets/css/api-explorer.css" />
    <link rel="stylesheet" href="assets/css/common-styles.css" />
    <link rel="stylesheet" href="assets/css/Highlight-Clean-leaderboard.css" />
    <link rel="stylesheet" href="assets/css/leaderboard.css" />
    <link rel="stylesheet" href="assets/css/leaderboard_main.css" />
    <link rel="stylesheet" href="assets/css/treemap.css" />
    <link rel="stylesheet" href="assets/css/contact.css" />
    <link rel="stylesheet" href="assets/css/styles.css" />


    <link rel="stylesheet" href="https://cdnjs.cloudflare.com/ajax/libs/font-awesome/6.0.0-beta3/css/all.min.css">

    
    <title>
        Berkeley Function Calling Leaderboard V3 (aka Berkeley Tool Calling Leaderboard V3)
    </title>

</head>

<body>
    <!-- Navigation Bar -->
    <div class="navbar" style="
        position: absolute;
        top: 0;
        right: 20px;
        padding: 10px;
        z-index: 100;
        font-size: 18px;
      ">
        <a href="index.html">Home</a>
        <a href="blogs/13_bfcl_v3_multi_turn.html">Blog</a>
        <a href="#api-explorer">Try it Out!</a>
        <a href="#leaderboard">Leaderboard</a>
    </div>

    <div class="highlight-clean" style="padding-bottom: 10px">
        <!-- Title Section -->
        <h1 class="text-center">
            <img src="assets/img/Cal.png" alt="UC Berkeley Logo" class="header-image" />
            Berkeley Function-Calling Leaderboard
        </h1>
        <div>
            <p></p>
        </div>
        <!-- Author Section -->
        <!-- <div class="container" id="author" style="background: white">
            <div class="row">
                <div class="col-md-12">
                    <h4></h4>
                    <h5 class="text-center">Gorilla LLM Team</h5>
                </div>
            </div>
        </div>
        <div>
            <p></p>
        </div> -->
    </div>

    <!-- Leaderboard Section -->
    <div class="container" id="leaderboard" style="background: #e5effc">
        <div class="col-md-12">
            <h2>BFCL Leaderboard</h2>

            <p class="text-center">
                The Berkeley Function Calling Leaderboard V3 (also called Berkeley Tool Calling Leaderboard V3) evaluates the
                LLM's ability to call functions (aka tools) accurately. This
                leaderboard consists of real-world data and will be updated periodically. For more information on the
                evaluation dataset and methodology, please refer to our blogs: <a
                    href="blogs/8_berkeley_function_calling_leaderboard.html">BFCL-v1</a> introducing AST as an evaluation metric, 
                    <a
                    href="blogs/12_bfcl_v2_live.html">BFCL-v2</a> introducing enterprise and OSS-contributed functions, and 
                    <a
                    href="blogs/13_bfcl_v3_multi_turn.html">BFCL-v3</a> introducing multi-turn interactions. Checkout <a
                    href="https://github.com/ShishirPatil/gorilla/tree/main/berkeley-function-call-leaderboard">code and data</a>.
            </p>
            <div>
                <span style="margin-left: 10px; margin-bottom: 15px;"><b><i style="font-size: 1.0em;">Last Updated:
<<<<<<< HEAD
                            2024-10-22 <a
                                href="https://github.com/ShishirPatil/gorilla/blob/changelog/berkeley-function-call-leaderboard/CHANGELOG.md#changelog">[Change
=======
                            2024-10-21 <a
                                href="https://github.com/ShishirPatil/gorilla/blob/main/berkeley-function-call-leaderboard/CHANGELOG.md">[Change
>>>>>>> ef913b73
                                Log]</a></i></b></span>
            </div>
            <div style="margin-bottom: 15px;">
            </div>
            <div class="table-container">
                <table id="leaderboard-table">
                    <thead id="leaderboard-head">
                    </thead>
                    <tbody></tbody>
                </table>
            </div>
            <p></p>
            <p>
                FC = native support for function/tool calling.
            </p>
            <p>
                <b>Cost</b> is calculated as an estimate of the cost per 1000 function calls, in USD.
                <b>Latency</b> is measured in seconds.
                For <b>Open-Source Models</b>, the cost and latency are calculated when serving with <a
                    href="https://github.com/vllm-project/vllm">vLLM</a> using 8 V100 GPUs. The formula can be found in
                the <a href="https://gorilla.cs.berkeley.edu/blogs/8_berkeley_function_calling_leaderboard.html#cost">blog</a>.
            </p>
            <p>
                <b>AST Summary</b> is the <b>unweighted</b> average of the four test categories under AST Evaluation.
                <b>Exec Summary</b> is the <b>unweighted</b> average of the four test categories under Exec Evaluation.
                <b>Overall Accuracy</b> is the <b>unweighted</b> average of all the sub-categories.
            </p>
            <p>
                Click on column header to sort. If you would like to add
                your model or contribute test-cases, please contact us via <a
                    href="https://discord.gg/grXXvj9Whz">discord</a>.
            </p>
        </div>
    </div>
    <div>
        <p></p>
    </div>

    <div class="container chart-container" style="background: white">
        <div class="chart-inner-container">
            <h2>Wagon Wheel</h2>
            <p class="text-center">
                The following chart shows the comparison of the models based on a few
                metrics. You can select and deselect which models to compare. More
                information on each metric can be found in the
                <a href="blogs/8_berkeley_function_calling_leaderboard.html#benchmarking">blog</a>.
            </p>
            <div class="ui container">
                <div class="ui form">
                    <div class="dropdown-container">
                        <label class="dropdown-label">Select Models to Compare</label>
                        <button id="clear-all-btn" class="btn btn-primary" type="button" >Clear All</button> <!-- Clear All Button -->
                    </div>
                    <div id="dataset-dropdown" class="ui fluid multiple search selection dropdown">
                        <input id="search-dropdown" type="hidden" name="datasets">
                        <i class="dropdown icon"></i>
                        <div class="default text">Search models...</div>
                        <div class="menu"></div>
                    </div>
                </div>
            </div>

            <!-- Chart container to make the chart responsive -->
            <div id="myChart-container">
                <canvas id="myChart"></canvas>
            </div>
        </div>
    </div>

    <!-- <div class="treemap-container" id="treemap" style="background: #e5effc">
        <h2>Error Type Analysis</h2>
        <p class="text-center">
            This interactive treemap shows the distribution of error types across
            different models. The size of each block represents the number of errors
            encountered by that model. Errors are categorized hierarchically,
            encompassing both top-level errors (e.g., Value Errors) and more
            specific subsidiary errors (e.g., Invalid String Format). You can hover
            over and click on each block to see the detailed breakdown of error
            types for different models. For more information on how these errors are
            identified and addressed, refer to our
            <a href="blogs/8_berkeley_function_calling_leaderboard.html#metrics">evaluation metrics</a> and insight blog
            (coming soon).
        </p>

        <div id="65eaa7cb-b38b-4e90-b8e2-7be2b3d11428" class="plotly-graph-div" style="height:100%; width:100%;"></div>
    </div> -->

    <!-- API Explorer Section -->
    <div id="api-explorer" class="container" style="background: #e5effc">
        <div class="col-md-12">
            <h2>Function Calling Demo</h2>
            <p class="text-center">
                In this demo for function calling, you can enter a prompt and a
                function and see the output. There will be two outputs (and two output
                boxes accordingly): one in the actual code format (the top one) and
                the other in the OpenAI compatible format (the bottom one). Note that
                the OpenAI compatible format output is only available if the actual
                code output has valid syntax and can be parsed. We also provide you a
                few examples to try out and get a sense of the input format and the
                output.
            </p>
            <!-- Example Section -->
            <div id="examples">
                <button id="example-btn-1">Example 1</button>
                <button id="example-btn-2">Example 2</button>
                <button id="example-btn-3">Example 3</button>
            </div>
            <div>
                <p></p>
            </div>
            <div class="container" id="demo-input-container">
                <div class="inputs">
                    <div>
                        Model:
                        <select name="option" id="model-dropdown">
                            <option value="gorilla-openfunctions-v2">
                                Gorilla OpenFunctions-v2
                            </option>
                            <!-- <option value="gpt-4-1106-preview">GPT-4-1106-Preview</option>
                            <option value="gpt-4-0125-preview">GPT-4-0125-Preview</option>
                            <option value="gpt-4-0613">GPT-4-0613</option>
                            <option value="gpt-3.5-turbo">GPT-3.5-Turbo</option>
                            <option value="gpt-3.5-turbo-0613">GPT-3.5-Turbo-0613</option> -->
                        </select>
                    </div>
                    <div>
                        <br />
                    </div>
                    <div>
                        <label for="temperatureSlider">Temperature:</label>
                        <input type="range" id="temperatureSlider" name="temperature" min="0" max="1" value="0.7"
                            step="0.1" oninput="temperatureValue.value = temperatureSlider.value" />
                        <output id="temperatureValue">0.7</output>
                    </div>
                    <div>
                        <p></p>
                    </div>

                    <textarea id="input-text" placeholder="Enter your prompt here" rows="3"></textarea>
                    <textarea id="input-function" placeholder="Enter your function description here"
                        rows="10"></textarea>
                    <button class="api-explorer-button" id="submit-btn">Submit</button>
                </div>
                <div class="output-section">
                    <div class="output" id="code-output">Output will be shown here:</div>
                    <div class="output" id="json-output" style="white-space: pre-wrap;">OpenAI compatible format output:
                    </div>

                    <div class="button-container">
                        <button class="thumbs" id="thumbs-up-btn" onclick="sendFeedbackPositive()"
                            style="display: none;">👍</button>
                        <button class="thumbs thumbs-down" id="thumbs-down-btn" onclick="sendFeedbackNegative()"
                            style="display: none;">👎</button>

                        <button id="report-issue-btn" style="display: none;">Report Issue</button>
                    </div>
                </div>
            </div>
        </div>
    </div>

    <div>
        <p></p>
    </div>

    <div class="container shorter-container" style="background: #e5effc">
        <!-- Contact Us Section -->
        <div class="col-md-6 contact-us">
            <h2>Contact Us</h2>
            <form class="submit-to-google-sheet" name="submit-to-google-sheet">
                <input type="text" name="Name" placeholder="Your Name" required />
                <input type="Email" name="Email" placeholder="Your Email" required />
                <input type="Organization" name="Organization" placeholder="Your Organization" />
                <textarea name="Message" rows="6" placeholder="Your Message"></textarea>
                <button type="submit" class="btn-secondary2">Submit</button>
            </form>
            <span id="msg"></span>
        </div>

        <!-- Citation Section -->
        <div class="col-md-6">
            <h2>Citation</h2>
            <pre>
                <code>
@misc{berkeley-function-calling-leaderboard,
    title={Berkeley Function Calling Leaderboard}, 
    author={Fanjia Yan and Huanzhi Mao and Charlie Cheng-Jie Ji
    and Tianjun Zhang and Shishir G. Patil and Ion Stoica and Joseph E.
    Gonzalez},
    howpublished={\url{https://gorilla.cs.berkeley.edu/blogs/8_berkeley_function_calling_leaderboard.html}},
    year={2024},
}
          </code></pre>
        </div>
    </div>
</body>

<!-- Include jQuery first -->
<script src="https://code.jquery.com/jquery-3.6.0.min.js"></script>
<!-- Include Semantic UI JavaScript -->
<script src="https://cdn.jsdelivr.net/npm/semantic-ui/dist/semantic.min.js"></script>
<!-- Include Chart.js -->
<script src="https://cdn.jsdelivr.net/npm/chart.js"></script>

<script src="index_main.js"></script>
<script type="text/javascript" src="treemap_main.js"></script>

</html><|MERGE_RESOLUTION|>--- conflicted
+++ resolved
@@ -108,13 +108,9 @@
             </p>
             <div>
                 <span style="margin-left: 10px; margin-bottom: 15px;"><b><i style="font-size: 1.0em;">Last Updated:
-<<<<<<< HEAD
-                            2024-10-22 <a
-                                href="https://github.com/ShishirPatil/gorilla/blob/changelog/berkeley-function-call-leaderboard/CHANGELOG.md#changelog">[Change
-=======
+
                             2024-10-21 <a
                                 href="https://github.com/ShishirPatil/gorilla/blob/main/berkeley-function-call-leaderboard/CHANGELOG.md">[Change
->>>>>>> ef913b73
                                 Log]</a></i></b></span>
             </div>
             <div style="margin-bottom: 15px;">

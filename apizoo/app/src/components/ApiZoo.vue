--- conflicted
+++ resolved
@@ -8,12 +8,8 @@
       <a href="../leaderboard.html">Leaderboard</a>
       <span class="nav-separator">|</span>
       <a href="apizoo/">API Zoo Index</a>
-<<<<<<< HEAD
       <span class="nav-separator">|</span>
       <a href="../addapi/">Add Your API</a>
-=======
-      
->>>>>>> e7627c35
   </div>
   <div class="api-zoo-container">
     <h1>🦍 Gorilla: API Zoo Index 🚀</h1>

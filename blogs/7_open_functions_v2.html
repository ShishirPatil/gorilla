--- conflicted
+++ resolved
@@ -15,11 +15,7 @@
 
 
     <meta charset="utf-8">
-<<<<<<< HEAD
     <meta name="viewport" content="width=device-width, initial-scale=0.8">
-=======
-    <meta name="viewport" content="width=device-width, initial-scale=1.0">
->>>>>>> f852af0d
     <title>Introduction to Gorilla LLM</title>
     <link rel="stylesheet" href="https://cdnjs.cloudflare.com/ajax/libs/twitter-bootstrap/4.5.0/css/bootstrap.min.css">
     <link rel="stylesheet" href="https://fonts.googleapis.com/css?family=Source+Sans+Pro">
@@ -39,7 +35,6 @@
         <div class="blog-container container">
             <div class="blog-post">
                 <h2 class="blog-title">Gorilla OpenFunctions v2</h2>
-<<<<<<< HEAD
                 <div class="col-md-12">
                     <h4 class="text-center" style="margin: 0px;">
                          <p></p>
@@ -59,26 +54,6 @@
                             Gorilla OpenFunctions-v2! SoTA for open-source models. On-par with commercial models. 
                         </i>
                     </p>
-=======
-                <div class="author-date">
-                    <p class="author"> Charlie Cheng-Jie Ji* </p>
-                    <p class="author"> Huanzhi Mao* </p>
-                    <p class="author"> Fanjia Yan* </p>
-                    <p class="author"> <a href="https://people.eecs.berkeley.edu/~shishirpatil/">Shishir G. Patil</a>
-                    </p>
-                    <p class="author"> <a href="https://tianjunz.github.io">Tianjun Zhang</a> </p>
-                    <p class="author"> <a href="https://people.eecs.berkeley.edu/~istoica">Ion Stoica</a> </p>
-                    <p class="author"> <a href="https://people.eecs.berkeley.edu/~jegonzal/">Joseph E. Gonzalez</a> </p>
-
-                    <!-- <p class="date">Nov 13, 2023</p> -->
-                </div>
-                <img src="../assets/img/blog_post_7_demo.gif" alt="Gorilla introductory image" style="width: 95%;">
-                <p width="80%" style="text-align:center; padding-bottom: -10px">
-                    <i style="font-size: 0.9em;">
-                        Gorilla OpenFunctions-v2! SoTA for open-source models. On-par with commercial models.
-                    </i>
-                </p>
->>>>>>> f852af0d
 
                 <div class="preview">
                     <p>
@@ -102,20 +77,11 @@
                     <p>
                         The five new exciting features we are happy to launch with OpenFunctions-v2 are:
                     </p>
-<<<<<<< HEAD
                     <p style="text-align: center; margin-bottom: 0">
                         <img src="../assets/img/blog_post_7_open_function_v2_features.png" alt="New-Features in Gorilla LLMs" style="width:100%" >
                         <br>
                     </p>
                     
-=======
-                    <div class="image-container container">
-                        <img src="../assets/img/blog_post_7_open_function_v2_features.png"
-                            alt="New-Features in Gorilla LLMs" width="100%">
-                        <br>
-                    </div>
-
->>>>>>> f852af0d
                     <ul>
                         <li><strong>More Data Types:</strong> Gorilla Open Functions v2 can now support diverse
                             languages with expanded support for argument types in function calls. This includes
@@ -165,18 +131,9 @@
                 <h4 id="how_to_use_open_functions">Integrating OpenFunctions-v2 in your App 🔨</h4>
                 <div class="body">
                     <p>Using Gorilla OpenFunctions-v2 is straightforward:
-<<<<<<< HEAD
                         <ol>
                         <li>To help with quick prototyping, we provide a hosted Gorilla Openfunctions-v2 model for inference. Or you can run it locally, or self-host it by accessing the model from <a href="https://huggingface.co/gorilla-llm/gorilla-openfunctions-v2">HuggingFace</a>. The example below, demonstrates how to invoke the hosted gorilla openfunctions v2 model:</li>
                         <pre style="white-space:pre-wrap; width:100%; overflow-x: auto; background-color: #f4f4f4;">
-=======
-                    <ol>
-                        <li>To help with quick prototyping, we provide a hosted Gorilla Openfunctions-v2 model for
-                            inference. Or you can run it locally, or self-host it by accessing the model from <a
-                                href="https://huggingface.co/gorilla-llm/gorilla-openfunctions-v2">HuggingFace</a>. The
-                            example below, demonstrates how to invoke the hosted gorilla openfunctions v2 model:</li>
-                        <pre><code>
->>>>>>> f852af0d
     import openai
 
     def get_gorilla_response(prompt="", model="gorilla-openfunctions-v2", functions=[]):
@@ -195,14 +152,8 @@
                         </pre>
                         <li>Prompt the model:</li>
                         <code>What's the weather like in the two cities of Boston and San Francisco?</code>
-<<<<<<< HEAD
                         <li>Format your function call: The model will return the function call based on your request.</li>
                         <pre style="white-space:pre-wrap; width:100%; overflow-x: auto; background-color: #f4f4f4;">
-=======
-                        <li>Format your function call: The model will return the function call based on your request.
-                        </li>
-                        <pre><code>
->>>>>>> f852af0d
         query = "What's the weather like in the two cities of Boston and San Francisco?"
         functions = [
             {
@@ -221,30 +172,15 @@
                 },
             }
         ]
-<<<<<<< HEAD
                         </pre>
                         <li>Get Your Function Call: The model will return a Python function call based on your request.</li>
                         This opens up possibilities for developers and non-developers alike, allowing them to leverage complex functionalities without writing extensive code.</p>
-=======
-                        </code></pre>
-                        <li>Get Your Function Call: The model will return a Python function call based on your request.
-                        </li>
-                        This opens up possibilities for developers and non-developers alike, allowing them to leverage
-                        complex functionalities without writing extensive code.</p>
->>>>>>> f852af0d
                         <p>Input:</p>
                         <pre style="white-space:pre-wrap; width:100%; overflow-x: auto; background-color: #f4f4f4;">
     get_gorilla_response(prompt=query, functions=[functions])</pre>
                         <p>Output:</p>
-<<<<<<< HEAD
                         <pre style="white-space:pre-wrap; width:100%; overflow-x: auto; background-color: #f4f4f4;">
     [get_current_weather(location='Boston, MA'), get_current_weather(location='San Francisco, CA')]</pre></ol></p>
-=======
-                        <pre><code>
-    [get_current_weather(location='Boston, MA'), get_current_weather(location='San Francisco, CA')]</code></pre>
-                    </ol>
-                    </p>
->>>>>>> f852af0d
 
                     <p>With the example above, you can use Gorilla OpenFunctions-v2 to provide a well formatted output,
                         or call a function with your own definiton! Then you can use this freely within your
@@ -261,20 +197,11 @@
                 <h4 id="benchmarking">Performance on Berkeley Function Calling Leaderboard &#128293</h4>
                 <div class="body">
 
-<<<<<<< HEAD
                     <p style="text-align: center; margin-bottom: 0">
                         <img src="../assets/img/blog_post_7_open_function_v2_summary.png" alt="Open functions types of data" style="width:100%" >
                         <br>
                     </p>
                     <p width="80%" style="text-align:center; margin-left:10%; margin-right:10%; padding-bottom: -10px">
-=======
-                    <div class="image-container container">
-                        <img src="../assets/img/blog_post_7_open_function_v2_summary.png"
-                            alt="Open functions types of data" width="100%">
-                        <br>
-                    </div>
-                    <p width="80%" style="text-align:center; padding-bottom: -10px">
->>>>>>> f852af0d
                         <i style="font-size: 0.9em;">
                             We perform exhaustive and comprehensive evaluation on the Berkeley Function Calling
                             Leaderboard, we benchmark our model against current state-of-art models GPT-4-1106-preview
@@ -285,47 +212,19 @@
                             python, restAPI).
                         </i>
                     </p>
-<<<<<<< HEAD
                     <p> To dive into details about how our model performs in each category, we provide a detailed table below from the Berkeley Function Calling Leaderboard. We see that when compared to the current state-of-the-art, GPT-4's function calling, in Python, Gorilla OpenFunctions-v2 does better at simple function calling cateogry, but not as good on function calls that involve multiple and parallel functions. This new feature continues to be an exciting area of research for us, and the open-source community in general. It is worth highlighting that our model provides a very stable executable function calls - function calls that were evaluated by actually executing them - with no intervention in-between. Un-surprisiingly, having been trained, our model outperforms GPT-4 on function calls on the programming languages other than Python (e.g., Java, Javascript and REST APIs). For REST APIs, our model provides more stable outputs that includes all the required fields including the <strong>url</strong>, <strong>params</strong> and <strong>header</strong> making our model ripe for immediate adoption.</p>
                     <p style="text-align: center; margin-bottom: 0">
                         <img src="../assets/img/blog_post_7_open_function_v2_leaderboard.png" alt="Open functions types of data" style="width:100%" >
                         <br>
                     </p>
                     <p width="80%" style="text-align:center; margin-left:10%; margin-right:10%; padding-bottom: -10px">
-=======
-                    <p> To dive into details about how our model performs in each category, we provide a detailed table
-                        below from the Berkeley Function Calling Leaderboard. We see that when compared to the current
-                        state-of-the-art, GPT-4's function calling, in Python, Gorilla OpenFunctions-v2 does better at
-                        simple function calling cateogry, but not as good on function calls that involve multiple and
-                        parallel functions. This new feature continues to be an exciting area of research for us, and
-                        the open-source community in general. It is worth highlighting that our model provides a very
-                        stable executable function calls - function calls that were evaluated by actually executing them
-                        - with no intervention in-between. Un-surprisiingly, having been trained, our model outperforms
-                        GPT-4 on function calls on the programming languages other than Python (e.g., Java, Javascript
-                        and REST APIs). For REST APIs, our model provides more stable outputs that includes all the
-                        required fields including the <strong>url</strong>, <strong>params</strong> and
-                        <strong>header</strong> making our model ripe for immediate adoption.</p>
-                    <div class="image-container container">
-                        <img src="../assets/img/blog_post_7_open_function_v2_leaderboard.png"
-                            alt="Open functions types of data" width="100%">
-                        <br>
-                    </div>
-                    <p width="80%" style="text-align:center; padding-bottom: -10px">
->>>>>>> f852af0d
                         <i style="font-size: 0.9em;">
                             An example of a side-by-side comparison between GPT-4-1106 function calling and Gorilla
                             OpenFunctions-v2. We can observe that GPT-4 function call misses the default
                             <strong>url</strong> parameter. A common failure mode on RESTful APIs.
                         </i>
                     </p>
-<<<<<<< HEAD
                     <pre style="white-space:pre-wrap; width:100%; overflow-x: auto; background-color: #f4f4f4;"></pre>
-=======
-                    <div class="code-container container">
-                        <div class="code-block">
-                            <pre>
-                                <code>
->>>>>>> f852af0d
 "User": "Can you fetch me the weather data for the coordinates 
 37.8651 N, 119.5383 W, including the hourly forecast for temperature, 
 wind speed, and precipitation for the next 10 days?"
@@ -364,17 +263,8 @@
         },
     }
 }
-<<<<<<< HEAD
                     </pre>
                     <pre style="white-space:pre-wrap; width:100%; overflow-x: auto; background-color: #f4f4f4;">
-=======
-                                </code>
-                            </pre>
-                        </div>
-                        <div class="code-block">
-                            <pre>
-                                <code>
->>>>>>> f852af0d
 "User": "Can you fetch me the weather data for the coordinates 
 37.8651 N, 119.5383 W, including the hourly forecast for temperature, 
 wind speed, and precipitation for the next 10 days?"
@@ -450,67 +340,32 @@
                         varied the extents of each data augmentation to train a robust model.
                     </p>
                     <ul>
-<<<<<<< HEAD
                         <li><strong>Function Name Transformation:</strong> From the original question-function-answer pairs, we augment this with a differnt function names to avoid the model memorizing the correlation between function names and the question (e.g., 'uber' API is used for transportation). 
                             <pre style="white-space:pre-wrap; width:100%; overflow-x: auto; background-color: #f4f4f4;"></pre>
-=======
-                        <li><strong>Function Name Transformation:</strong> From the original question-function-answer
-                            pairs, we augment this with a differnt function names to avoid the model memorizing the
-                            correlation between function names and the question (e.g., 'uber' API is used for
-                            transportation).
-                            <pre>
->>>>>>> f852af0d
     query + [{'name': 'func1', 'description': 'order takeout'}] -> ans1 => 
     query + [{'name': 'func2', 'description': 'order takeout'}] -> [ans2]
                             </pre>
                         </li>
-<<<<<<< HEAD
                         <li><strong>Parallel Functions Transformation:</strong> To handle a more complex case where multiple functions will be selected to answer the user's request, we change the original question to ask for multiple outputs.  
                         <pre style="white-space:pre-wrap; width:100%; overflow-x: auto; background-color: #f4f4f4;"></pre>
-=======
-                        <li><strong>Parallel Functions Transformation:</strong> To handle a more complex case where
-                            multiple functions will be selected to answer the user's request, we change the original
-                            question to ask for multiple outputs.
-                            <pre>
->>>>>>> f852af0d
     query + [{'name': 'func1', 'description': 'order takeout'}] -> ans1 => 
     query + [{'name': 'func1', 'description': 'order takeout'}, {'name': 'func2', 'description': 'get weather'}] -> [ans1]
                         </pre>
                         </li>
-<<<<<<< HEAD
                         <li><strong>Multiple Functions Transformation:</strong> Transform the original function with multiple function calls inlcuded in the training, so that the model can learn to choose which function call to use.
                         <pre style="white-space:pre-wrap; width:100%; overflow-x: auto; background-color: #f4f4f4;"></pre> 
-=======
-                        <li><strong>Multiple Functions Transformation:</strong> Transform the original function with
-                            multiple function calls inlcuded in the training, so that the model can learn to choose
-                            which function call to use.
-                            <pre>
->>>>>>> f852af0d
     query1 + [{'name': 'func1', 'description': 'order takeout'}] -> ans1 => 
     query2 + [{'name': 'func1', 'description': 'order takeout'}] -> [ans1, ans2]
                         </pre>
                         </li>
-<<<<<<< HEAD
                         <li><strong>Parallel Multiple Functions Transformation:</strong> The combined of the above parallel, and multiple transforms. 
                         <pre style="white-space:pre-wrap; width:100%; overflow-x: auto; background-color: #f4f4f4;"></pre> 
-=======
-                        <li><strong>Parallel Multiple Functions Transformation:</strong> The combined of the above
-                            parallel, and multiple transforms.
-                            <pre>
->>>>>>> f852af0d
     query1 + [{'name': 'func1', 'description': 'order takeout'}] -> ans1 => 
     query2 + [{'name': 'func1', 'description': 'order takeout'}, {'name': 'func2', 'description': 'get weather'}] -> [ans1, ans2]
                         </pre>
                         </li>
-<<<<<<< HEAD
                         <li><strong>Function Relevance Detection Transformation:</strong> We also include some portion of the dataset in which the functions provided cant not solve the task. We call this `Relevance Detection`.
                         <pre style="white-space:pre-wrap; width:100%; overflow-x: auto; background-color: #f4f4f4;"></pre>
-=======
-                        <li><strong>Function Relevance Detection Transformation:</strong> We also include some portion
-                            of the dataset in which the functions provided cant not solve the task. We call this
-                            `Relevance Detection`.
-                            <pre>
->>>>>>> f852af0d
     query1 + [{'name': 'func1', 'description': 'order takeout'}] -> ans1 => 
     query2 + [{'name': 'func1', 'description': 'order takeout'}] -> [Error, the function cannot solve the question.]
                         </pre>
@@ -567,7 +422,6 @@
         </div>
     </div>
 
-<<<<<<< HEAD
     <style>
         body {
             font-family: 'Source Sans Pro', sans-serif;
@@ -707,8 +561,6 @@
     }
 
     </style>
-=======
->>>>>>> f852af0d
 </body>
 
 </html>

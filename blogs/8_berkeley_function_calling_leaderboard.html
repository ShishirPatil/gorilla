<!DOCTYPE html>
<html>

<head>

    <!-- Google tag (gtag.js) -->
    <script async src="https://www.googletagmanager.com/gtag/js?id=G-NRZJLJCSH6"></script>
    <script>
        window.dataLayer = window.dataLayer || [];
        function gtag() { dataLayer.push(arguments); }
        gtag('js', new Date());

        gtag('config', 'G-NRZJLJCSH6');
    </script>


    <meta charset="utf-8">
<<<<<<< HEAD
    <meta name="viewport" content="width=device-width, initial-scale=0.6">
=======

    <meta name="viewport" content="width=device-width, initial-scale=1.0">
>>>>>>> f852af0d
    <title>Introduction to Gorilla LLM</title>
    <link rel="stylesheet" href="https://cdnjs.cloudflare.com/ajax/libs/twitter-bootstrap/4.5.0/css/bootstrap.min.css">
    <link rel="stylesheet" href="https://fonts.googleapis.com/css?family=Source+Sans+Pro">
    <link rel="stylesheet" href="../assets/css/blog.css">
</head>

<body>
    <!-- Navigation Bar -->
    <div class="navbar">
        <a href="../leaderboard.html#leaderboard">Leaderboard</a> &nbsp;&nbsp;&nbsp;
        <a href="../leaderboard.html#api-explorer">Try it Out!</a> &nbsp;&nbsp;&nbsp;
        <a href="../blog.html">Blogs</a> &nbsp;&nbsp;&nbsp;
        <a href="../index.html">Gorilla</a> &nbsp;&nbsp;&nbsp;
    </div>
    <div class="header-container">
        <h1 id="header-h1"> 🦍 Gorilla: Large Language Model Connected with Massive APIs</h1>
    </div>

    <div>
        <div class="blog-container container">
            <h2 class="blog-title">Berkeley Function-Calling Leaderboard</h2>
            <div class="author-date">
                <p class="author"> <a class="text-center" href="https://fanjia-yan.github.io/">Fanjia
                        Yan<sup>*</sup></a></p>
                <p class="author"><a class="text-center" href="https://huanzhimao.com/">Huanzhi Mao<sup>*</sup></a>
                </p>
                <p class="author"><a class="text-center" href="https://charliejcj.github.io/">Charlie
                        Cheng-Jie<sup>*</sup></a></p>
                <p class="author"> <a href="https://tianjunz.github.io">Tianjun Zhang</a></p>
                <p class="author"> <a href="https://people.eecs.berkeley.edu/~shishirpatil/">Shishir G. Patil</a>
                </p>
                <p class="author"> <a href="https://people.eecs.berkeley.edu/~istoica">Ion Stoica</a> </p>
                <p class="author"> <a href="https://people.eecs.berkeley.edu/~jegonzal/">Joseph E. Gonzalez</a> </p>
                <p class="date">Feb 26, 2024</p>
            </div>

            <div class="blog-post">
<<<<<<< HEAD
                <h2 class="blog-title">Berkeley Function-Calling Leaderboard</h2>
                <div class="col-md-12">
                    <h4 class="text-center" style="margin: 0px;">
                         <p></p>
                         <a class="author" href="https://fanjia-yan.github.io/">Fanjia Yan<sup>*</sup></a>
                         <a class="author" href="https://huanzhimao.com/">Huanzhi Mao<sup>*</sup></a>
                         <a class="author" href="https://charliejcj.github.io/">Charlie Cheng-Jie<sup>*</sup></a>
                         <a class="author" href="https://tianjunz.github.io">Tianjun Zhang</a>
                         <a class="author" href="https://people.eecs.berkeley.edu/~shishirpatil/">Shishir G. Patil</a>
                         <a class="author" href="https://people.eecs.berkeley.edu/~jegonzal/">Joseph E. Gonzalez</a>
                         <a class="author" href="https://people.eecs.berkeley.edu/~istoica">Ion Stoica</a>
                         <p></p>
                    </h4>
                </div>
=======
>>>>>>> f852af0d

                <div class="preview">
                    <p>
                        Since late 2022, Large Language Models (LLMs) have caught everyone's attention because of their
                        capability to perform general tasks. Beyond chatting, it is natural to adopt and integrate these
                        models to develop many AI applications and softwares (e.g., Langchain, Llama Index, AutoGPT,
                        Voyager). Models like GPT, Gemini, Llama, Mistral etc, have demonstrated huge potential in this
                        route by interacting with the external world with function calling and execution.
                    </p>
                    <p>
                        We present <b>Berkeley Function-Calling Leaderboard (BFCL)</b>, the first comprehensive and
                        executable function calling evaluation for LLMs function calling. Different from prior function
                        calling evaluations, such as the Anyscale function calling dataset, we consider function
                        callings of various forms, different function calling scenarios, and the executability of
                        function calls.We built this dataset from our learnings to be representative of most users'
                        function calling use-cases, for example, in agents, as a part of enterprise workflows, etc. To
                        this end, our evaluation dataset spans diverse categories, and across multiple languges. We also
                        release our model Gorilla-Openfunctions-v2, the best open-source models so far to handle
                        function calls with multiple programming languages and parallel and multiple function calls. We
                        also provide a specific debugging feature that when the provided function is not suitable for
                        your task, the model will output an “Error Message”.

                    </p>
                </div>

                <!-- How to use OpenFunctions -->

                <h3 id="bfcl">Berkeley Function Calling Leaderboard 🏆</h4>

<<<<<<< HEAD
                <div class="body">
                    <p>Berkeley Function Calling Leaderboard (BFCL) aims to provide a through study of the function calling capability of different LLMs. It consists of 2k question-function-answer pairs with multiple languages (python, java, javascript, restAPI), diverse application domains and complex usecases (multiple function calls where the LLM needs to select one or more functions from multiple functions provided, and parallel function calls that the LLM needs to make multiple function calls together). We also investigate function relevance detection, to determine how the model will react when the provided function is not suitable to answer the user's question (in such case an "Error Message will be provided"). In more details, BFCL includes 100 Java, 50 JavaScript, 70 REST API, 100 SQL and 1,680 Python on various simple, parallel, multiple, executable functions calling scenarios as well as function relevance detection.</p>
                    <p>The leaderboard is shown below in the Figure, we can see that GPT-4 (from OpenAI) function calling is still leading the evaluation, whereas the Gorilla OpenFunctions-v2 (from Gorilla LLM) almost gets similar performance to them. Ranking below is the Mistral-medium model (from Mistral AI) and Claude-2.1 (from Anthropic). This suggests that a finetuned open-source model can also perform almost close to propatiery models in function calling tasks without chaining them together.</p>
                    <p>We tried our best to cover real-world use cases and diverse languages. We will continue to expand our testing domains and come up with creative usecases in the future.</p>
                </div>
                
                <p style="text-align: center; margin-bottom: 0">
                    <img src="../assets/img/blog_post_8_Leaderboard.jpg" alt="Berkeley Function-Calling Leaderboard (BFCL)" width="100%">
=======
                    <div class="body">
                        <p>Berkeley Function Calling Leaderboard (BFCL) aims to provide a through study of the function
                            calling capability of different LLMs. It consists of 2k question-function-answer pairs with
                            multiple languages (python, java, javascript, restAPI), diverse application domains and
                            complex usecases (multiple function calls where the LLM needs to select one or more
                            functions from multiple functions provided, and parallel function calls that the LLM needs
                            to make multiple function calls together). We also investigate function relevance detection,
                            to determine how the model will react when the provided function is not suitable to answer
                            the user's question (in such case an "Error Message will be provided"). In more details,
                            BFCL includes 100 Java, 50 JavaScript, 70 REST API, 100 SQL and 1,680 Python on various
                            simple, parallel, multiple, executable functions calling scenarios as well as function
                            relevance detection.</p>
                        <p>The leaderboard is shown below in the Figure, we can see that GPT-4 (from OpenAI) function
                            calling is still leading the evaluation, whereas the Gorilla OpenFunctions-v2 (from Gorilla
                            LLM) almost gets similar performance to them. Ranking below is the Mistral-medium model
                            (from Mistral AI) and Claude-2.1 (from Anthropic). This suggests that a finetuned
                            open-source model can also perform almost close to propatiery models in function calling
                            tasks without chaining them together.</p>
                        <p>We tried our best to cover real-world use cases and diverse languages. We will continue to
                            expand our testing domains and come up with creative usecases in the future.</p>
                    </div>

                    <p style="text-align: center; margin-bottom: 0">
                        <img src="../assets/img/blog_post_8_Leaderboard.jpg"
                            alt="Berkeley Function-Calling Leaderboard (BFCL)" width="85%">
>>>>>>> f852af0d
                        <i style="font-size: 0.9em;">
                            LLMs' performance on Berkeley Function-Calling Leaderboard (BFCL)
                        </i>
                    </p>

                    <div class="body">
                        <p>In order to better dive in and visualize the results, we also provide an interactive hexagon
                            tool for the users to compare different models. We break these into 9 categories: Function
                            irrelevance detection, the AST tree checking and execution function call checking for
                            simple, multiple, parallel multiple functions. With this, we can clearly see that in which
                            of our tests the model is doing non-satisfactory. In terms of simple single function
                            callings, the propatiery models and open-source ones perform similar. But GPT-series models
                            outperform the open-source ones when it involves multiple and parallel function calling.</p>
                    </div>

<<<<<<< HEAD
                <p style="text-align: center; margin-bottom: 0">
                    <img src="../assets/img/blog_post_8_Wagon.gif" alt="Berkeley Function-Calling Leaderboard (BFCL) Wagon Chart" width="100%">
                            <i style="font-size: 0.9em;">
                                Detailed analysis using Berkeley Function-Calling Leaderboard (BFCL) Wagon Chart
                            </i>
=======
                    <p style="text-align: center; margin-bottom: 0">
                        <img src="../assets/img/blog_post_8_Wagon.gif"
                            alt="Berkeley Function-Calling Leaderboard (BFCL) Wagon Chart" width="85%">
                        <i style="font-size: 0.9em;">
                            Detailed analysis using Berkeley Function-Calling Leaderboard (BFCL) Wagon Chart
                        </i>
>>>>>>> f852af0d
                    </p>

                    <!-- OpenFunction BenchMarking  -->
                    <h4 id="benchmarking">Dataset Composition</h4>

                    <div class="body">
                        <p>The Gorilla OpenFunctions evaluation dataset grows from its previous 100 entries to 1900
                            entries! The evaluation dataset improve its quality and demonstrate diversity in:</p>
                        <ul>
                            <li>Domains of functions documentations</li>
                            <li>Number of function documents and function calls QA pairs</li>
                            <li>Data types of different programming languages</li>
                        </ul>

                        <p>Our evaluation JSON functions are scraped and generated from different sources of website. We
                            intentially include domains like using functions related to Mathematics-Algebra,
                            Sports-Soccer, Finance-Mortgage, and etc. We include 40 sub-domains of functions within our
                            generic evaluations. This allows us to understand the model performance not just in
                            data-abundant domains like computing, and cloud, but also niche domains like sports, and
                            law.
                        </p>

                        <p style="text-align: center; margin-bottom: 0">
                            <img src="../assets/img/blog_post_8_data_composition.png" alt="Gorilla Input and Output"
                                width="65%">
                            <i style="font-size: 0.9em;">
                                Berkeley Function-Calling Leaderboard (BFCL) Data Composition
                            </i>
                        </p>

                        <h4 id="benchmarking">Evaluation Categories 📊</h4>

                        <p> We break down the majority of the evaluation in two categories:</p>
                        <ul>
                            <li>Python: Simple Function, Multiple Function, Parallel Function, Parallel Multiple
                                Function</li>
                            <li>Non-Python: Function Relevance Detection, REST API, SQL, Java, Javascript</li>
                        </ul>
                        <h5 id="benchmarking">Python Evaluation</h5>
                        <p><mark>Simple Function:</mark> Generic single function evaluation contains the simplest but
                            most commonly seen format: the user supplies one JSON function document, with one and only
                            one function call will be invoked. </p>
                        <p><mark>Multiple Function:</mark> Multiple function category contains a user question that only
                            invokes one function call out of 2 - 4 JSON function documentations. The model needs to be
                            capable of selecting the best function to invoke according to user provided context.</p>
                        <p><mark>Parallel Function:</mark> Parallel function is defined as invoking multiple function
                            calls in parallel with one user query. The model needs to digest how many function calls
                            need to be made and the question to model can be a single sentence or multiple sentence.</p>
                        <p><mark>Parallel Multiple Function:</mark> Parallel Multiple function is the combination of
                            parallel function and multiple function. In another word, the model is provided with
                            multiple function documentations, each of the corresponding function calls will be invoked 0
                            or more times. </p>
                        <p>Each category has its corresponding Executable category. In this section, we manually write
                            function codes drawing inspiration from some free REST API endpoints (e.g. Get weather) and
                            functions (e.g. Linear regression) that directly computes. Executable category is designed
                            to understand whether the function call generation is able to be utilized in the real world.
                        </p>
                        <!-- FIXME, add examples -->

                        <h5 id="benchmarking">Non-Python Evaluation</h5>
                        <p>While the previous categories consist of the majority of our evaluations, we include more
                            specific categories to evaluate model performance in different scenarios and are resilient
                            to irrelevant questions and function documentations.</p>

                        <p><mark>Function Relevance detection:</mark> In no function call category, we design a scenario
                            where none of the provided functions are relevant and supposed to be invoked. We expect the
                            model's output to be no function call. This scenario provides insight to whether a model
                            will hallucinate on its function and parameter to generate function code despite lacking the
                            information to do so. </p>
                        <p><mark>REST API:</mark> A majority of the real world API calls are from REST API calls. Python
                            mainly makes REST API calls through requests.get(), requests.post(), requests.delete() and
                            etc that are included in the python requests library. GET requests are the most common ones
                            used in real world. As a result, we include real world GET requests to test the model's
                            capabilities to generate executable REST API calls through complex function documentations,
                            using requests.get() along with the API's hardcoded URL and description of the purpose of
                            the function and its parameters. Our evaluation includes two variations. The first type
                            requires passing the parameters inside the URL, called path parameters, for example the
                            {Year} and {CountryCode} in GET /api/v3/PublicHolidays/{Year}/{CountryCode}. The second type
                            requires the model to put parameters as key/value pairs into the params and/or headers of
                            requests.get(.). For example, params={'lang': 'fr'} in the function call. The model is not
                            given which type of REST API call it is going to make but needs to make a decision on how
                            it's going to be invoked. </p>
                        <p><mark>SQL:</mark> SQL evaluation data includes our customized sql.execute functions that
                            contains sql_keyword, table_name, columns, and conditions. Those four parameters provide
                            necessary information to construct a simple SQL query like SELECT column_A from table_B
                            where column_C == D Through this, we want to see if through function calling, SQL query can
                            be reliably constructed and utilized rather than training a SQL specific model. In our
                            evaluation dataset, we restricted the scenarios and supported simple keywords, including
                            "SELECT", "INSERT INTO", "UPDATE", "DELETE", "CREATE".</p>
                        <p><mark>Java + Javascript:</mark> Despite function calling formats being the same across most
                            programming languages, each programming language has language specific types. For example, C
                            has pointer type, Java has HashMap type. The goal of this test category is to understand how
                            well the function calling model can be extended to not just JSON and Python type but all the
                            language specific typings.
                        </p>
                        <p>The above three categories enable us to see how different models perform in some popular use
                            cases of API calls and give us some insights into the potential of function calling models.
                        </p>

                        <h4 id="benchmarking">Evaluation Metrics📈</h4>
                        <p>We use two popular method to evaluate the accuracy of the model generated answers: AST
                            checker and Execution checker. Ideally one should use execution checker, but when we
                            evaluate the answers, not all the results are easily executable (e.g., Java functions). So
                            we use the AST as a complement to the execution checker. </p>
                        <ul>
                            <li>Abstract Syntax Tree (AST) Checker</li>
                            <li>Execution Checker</li>
                        </ul>
                        <p>AST Checking: For the function call answers generated that are executable, we take parse the
                            function call using AST tree.</p>
                        <p>Example: <code>[calculate_triangle_area(base=10, height=5)]</code></p>
                        <p>Parse: <code>Module(body=[Expr(value=List(elts=[Call(func=Name(id='calculate_triangle_area', ctx=Load()), args=[], keywords=[keyword(arg='base', value=Constant(value=10)), keyword(arg='height', value=Constant(value=5))])], ctx=Load()))], type_ignores=[])
[calculate_triangle_area(base=10, height=5)]</code></p>
                        <p>We extract the variables from the AST and check if every parameter can be found and exact
                            matched in possible answers. For each possible answer, what should be the acceptable answer:
                        </p>
                        <ul>
                            <li>For bool:
                                <ul>
                                    <li>We check the direct matching of boolean values, and don't allow leniency on the
                                        string versions of boolean values. </li>
                                </ul>
                            </li>
                            <li>For integer, float:
                                <ul>
                                    <li>The answer should be unique e.g. [1]</li>
                                </ul>
                            </li>
                            <li>For List:
                                <ul>
                                    <li>We are checking for exact matches so List of any order should be matched.
                                        [1,2,3]==[2,3,1] </li>
                                </ul>
                            </li>
                            <li>For Dict:
                                <ul>
                                    <li>We skip checking recursive AST dictionary structure for simplicity. </li>
                                </ul>
                            </li>
                            <li>For String:
                                <ul>
                                    <li>Possibile date "20th June", "2023-06-20", "06/20/2023", "Jun.20,2023" </li>
                                    <li>Possible Location ["New York City", "NYC"] </li>
                                    <li>Possibile date "20th June", "2023-06-20", "06/20/2023", "Jun.20,2023"]</li>
                                    <li>Possible Anything ["Manchester United", "Man United", "Man U", "MUFC"] </li>
                                </ul>
                            </li>
                        </ul>


                        <p>Here are some example of possible answer:</p>
                        <ul>
                            <li><code>{"calculate_triangle_area": {"base": [10], "height": [5], "unit": ["units", "unit"]}}</code>
                            </li>
                            <li><code>{"predict_house_price": {"bedrooms": [3], "bathrooms": [2], "area": [1800], "location": ["San Francisco", "San Francisco, CA"]}}</code>
                            </li>
                        </ul>
                        <p>This checking mechanism applies to everything except for executable_* and REST.</p>
                        <p>Executable checking: For executable_* and REST, we have corresponding functions that can be
                            executable for each question. Therefore, directly after the model generates answers, we will
                            take the answers and then execute them in a python environment. There are two types of
                            matchings.</p>
                        <ul>
                            <li>For executable output that is deterministic, we check for exact matches according to our
                                human execution result.</li>
                            <li>For executable output that is non-deterministic and real-world related, we check for its
                                response type and response JSON key consistencies. Seeing whether the value is something
                                we expected to see. Since we observe that sometimes if REST</li>
                        </ul>

<<<<<<< HEAD
                 <h4 id="benchmarking">Prompting</h4>
                 We provide all the prompts we used to evaluate our propatiery and open-source models. For function calling models, since they are specifically designed to generate function calls, we did not provide any system prompt but instead toggle the function calling mode on and put the function definitions where it should be. For chat model, we explicitly provides system message.
                 <ol>
                    <li>For all the function calling models, we did not supply any system prompt but instead toggle the function calling mode on and put the function definitions where it should be.</li>
                    <li>For chat model, we explicitly provides system message:
                        <pre style="white-space:pre-wrap; width:100%; overflow-x: auto; background-color: #f4f4f4;">
=======
                        <h4 id="benchmarking">Prompting</h4>

                        We provide all the prompts we used to evaluate our propatiery and open-source models. For
                        function calling models, since they are specifically designed to generate function calls, we did
                        not provide any system prompt but instead toggle the function calling mode on and put the
                        function definitions where it should be. For chat model, we explicitly provides system message.
                        <ol>
                            <li>For all the function calling models, we did not supply any system prompt but instead
                                toggle the function calling mode on and put the function definitions where it should be.
                            </li>
                            <li>For chat model, we explicitly provides system message:
                                <div class="code-block">


                                    <code>
>>>>>>> f852af0d
SYSTEM_PROMPT_FOR_CHAT_MODEL = """"
You are an expert in composing functions. You are given a question and a set of possible functions.
Based on the question, you will need to make one or more function/tool calls to achieve the purpose.
If none of the function can be used, point it out. If the given question lacks the parameters required by the function,
also point it out. You should only return the function call in tools call sections.
"""
<<<<<<< HEAD
                        </pre>
                        <pre style="white-space:pre-wrap; width:100%; overflow-x: auto; background-color: #f4f4f4;">
=======
                                </code>
                                    <code>
>>>>>>> f852af0d
USER_MESSAGE_FOR_CHAT_MODEL = "Questions:{user_prompt}\nHere is a list of functions in JSON format that you can invoke:\n{functions}. Should you decide to return the function call(s), NO other text MUST be included."
                        </pre>

<<<<<<< HEAD
                        </div>
                    </li>
                 </ol>
                <h4 id="benchmarking">Common Mistakes</h4>
                With our benchmark BFCL, we are able to identify some common mistakes that LLMs make when generating function calls. These mistakes are interesting because they help us understand the limitations of the current models and provide insights into how to improve them.
                <ol>
                <li><p>GPTs' function documents are difficult to format and their typings are restrictive in real world scenarios.</p>

                <pre style="white-space:pre-wrap; width:100%; overflow-x: auto; background-color: #f4f4f4;"></pre>
=======
                                </div>
                            </li>
                        </ol>
                        <h4 id="benchmarking">Common Mistakes</h4>
                        With our benchmark BFCL, we are able to identify some common mistakes that LLMs make when
                        generating function calls. These mistakes are interesting because they help us understand the
                        limitations of the current models and provide insights into how to improve them.
                        <ol>
                            <li>
                                <p>GPTs' function documents are difficult to format and their typings are restrictive in
                                    real world scenarios.</p>
                                <div class="code-block">
                                    <pre>
        <code>
>>>>>>> f852af0d
"Function": 
{
    "name": "calculate_binomial_probability",
    ...
    "parameters": 
    {
        "type": "object", 
        "properties": 
        {
            "number_of_trials": 
            {
                "type": "integer", 
                "description": "The total number of trials."
            },
            "number_of_successes": 
            {
                "type": "integer", 
                "description": "The desired number of successful outcomes."
            },
            "probability_of_success": 
            {
                "type": "<span style="color:#ff0000;">float</span>", 
                The probability of a successful outcome on any given trial.", 
                "default": 0.5
            }
            ...
        }
        "required": ["number_of_trials", "number_of_successes"]
    }
}
<<<<<<< HEAD
                </pre>

                <p>In this case, we need to manually convert float into number to make the function OpenAI compatible. In addition to that, numbers convey less information compared to floats in terms of precision and type consistency.</p>
                <p>In Gorilla Openfunctions-v2, we improve the flexibility of the function documents by not restricting the typing of the parameters. In another word, the user can supply Tuple , Float , and even language specific types like HashMap and Linked List in Java!</p>
</li>
<li> GPT underperforms in scenario where the parameters are not immediately available in user question but instead requires some implicit converion. Here is an example:

    <p></p>
    <pre style="white-space:pre-wrap; width:100%; overflow-x: auto; background-color: #f4f4f4;">
=======
        </code>
    </pre>
                                </div>
                                <p>In this case, we need to manually convert float into number to make the function
                                    OpenAI compatible. In addition to that, numbers convey less information compared to
                                    floats in terms of precision and type consistency.</p>
                                <p>In Gorilla Openfunctions-v2, we improve the flexibility of the function documents by
                                    not restricting the typing of the parameters. In another word, the user can supply
                                    Tuple , Float , and even language specific types like HashMap and Linked List in
                                    Java!</p>
                            </li>
                            <li> GPT underperforms in scenario where the parameters are not immediately available in
                                user question but instead requires some implicit converion. Here is an example:

                                <p></p>
                                <div class="code-block">
                                    <pre>
            <code>
>>>>>>> f852af0d
"Function": 
{
    "name": "finance.predict_future_value",
    ...
    "parameters": 
    {
        "type": "object", 
        "properties": 
        {
            "present_value": 
            {
                "type": "number", 
                "description": "The present value of the investment."
            },
            <span style="color:#0000ff;">
            "annual_interest_rate": 
            {
                "type": "number", 
                "description": "The annual interest rate of the investment."
            },
            </span>
            "compounding_periods_per_year": 
            {
                "type": "integer", 
                "description": "The number of times that interest is compounded per year.", 
            },
            "time_years": 
            {
                "type": "integer", 
                "description": "The investment horizon in years."
            }
            ...
        }
        "required": ["present_value", "annual_interest_rate", "time_years"]
    }
}
        </pre>
<<<<<<< HEAD
        <p>Questions : Predict the future value of a $5000 investment with an annual interest rate of 5% in 3 years with monthly compounding.</p>

        <pre style="white-space:pre-wrap; width:100%; overflow-x: auto; background-color: #f4f4f4;">
=======
                                    <p>Questions : Predict the future value of a $5000 investment with an annual
                                        interest rate of 5% in 3 years with monthly compounding.</p>
                                    <div class="container">
                                        <div class="code-block">
                                            <pre>
                    <code>
>>>>>>> f852af0d
GPT-4 output:
[{
    "name": "finance.predict_future_value",
    "parameters": 
    {
        "present_value": 5000,
        "annual_interest_rate": <span style="color:#ff0000;">5</span>,
        "compounding_periods_per_year": 12,
        "time_years": 3
    }
}]
<<<<<<< HEAD
        </pre>
        <pre style="white-space:pre-wrap; width:100%; overflow-x: auto; background-color: #f4f4f4;">
=======
                    </code>
                </pre>
                                        </div>
                                        <div class="code-block">
                                            <pre>
                    <code>
>>>>>>> f852af0d
Gorilla-openfunctions-v2 output:
[{
    "name": "finance.predict_future_value",
    "parameters": 
    {
        "present_value": 5000,
        "annual_interest_rate": <span style="color:#0B6623;">0.05</span>,
        "compounding_periods_per_year": 12,
        "time_years": 3
    }
}]

<<<<<<< HEAD
        </pre>


<li>
    <p>Chat Model tend to generate malformed function call in which parameters can be extracted but not executable</p>
                <p>Example of mistral-medium generate result like: <code>solve\\_quadratic\\_equation(a=2, b=6, c=5)"</code>. With gorilla-openfunctions-v2, we are able to directly output solve_quadratic_equation(a=3, b=2, c=1) which is executable upon receiving the result.</p>
</li>

<li>REST API call inconsistency:                        
    <pre style="white-space:pre-wrap; width:100%; overflow-x: auto; background-color: #f4f4f4;">
=======
                    </code>
                </pre>
                                        </div>
                                    </div>


                            <li>
                                <p>Chat Model tend to generate malformed function call in which parameters can be
                                    extracted but not executable</p>
                                <p>Example of mistral-medium generate result like:
                                    <code>solve\\_quadratic\\_equation(a=2, b=6, c=5)"</code>. With
                                    gorilla-openfunctions-v2, we are able to directly output
                                    solve_quadratic_equation(a=3, b=2, c=1) which is executable upon receiving the
                                    result.
                                </p>
                            </li>

                            <li>REST API call inconsistency:
                                <div class="code-block">
                                    <pre>
            <code>
>>>>>>> f852af0d
"User": "Can you fetch me the weather data for the coordinates 
37.8651 N, 119.5383 W, including the hourly forecast for temperature, 
wind speed, and precipitation for the next 10 days?"

"Function": 
{
    "name": "requests.get",
    ...
    "parameters": 
    {
        "type": "object", 
        "properties": 
        {
            "url": 
            {
                "type": "string", 
                "description": "The API endpoint for fetching
                weather data from the Open-Meteo API for the 
                given latitude and longitude, default 
                <span style="color:#0000FF;">https://api.open-meteo.com/v1/forecast</span>"
            }
            ...
        }
    }
}
    </pre>
<<<<<<< HEAD

    <pre style="white-space:pre-wrap; width:100%; overflow-x: auto; background-color: #f4f4f4;">
=======
                                </div>

                                <div class="container">
                                    <div class="code-block">
                                        <pre>
            <code>
>>>>>>> f852af0d
GPT-4 output:
{
    "name": "requests.get",
    "parameters": {
        "url": "<span style="color:#ff0000;">Missing</span>",
        "params": 
        {
            "latitude": "37.8651",
            "longitude": "-119.5383",
            "forecast_days": 10
        },
    }
}
<<<<<<< HEAD
    </pre>
    <pre style="white-space:pre-wrap; width:100%; overflow-x: auto; background-color: #f4f4f4;">
=======
            </code>
        </pre>
                                    </div>
                                    <div class="code-block">
                                        <pre>
            <code>
>>>>>>> f852af0d
Gorilla-Openfunctions-v2 output:
{
    "name": "requests.get",
    "parameters": {
        "url": "<span style="color:#0B6623;">https://api.open-meteo.com/v1/forecast</span>"",
        "params": 
        {
            "latitude": "37.8651",
            "longitude": "-119.5383",
            "forecast_days": 10
        },
    }
}

<<<<<<< HEAD
    </pre>

</li>
</ol>
<h4 id="benchmarking">Conclusion</h4>
<div class="body">
<p>We provide a comprehensive and systematic evaluation of LLMs for function calling with Gorilla Open Functions Leaderboard. The studies here suggest that in terms of simple function calling (without complex planning and chained function calling), finetuning an open-source can be as effective as propatiery models. Furthermore, we provide Gorilla Open Functions v2, an open-source model that can help users with building AI applications with function calling and interacting with json compatible output.
</p>

<p>
                        We hope you enjoyed this blog post. We would love to hear from you on <a href="https://discord.gg/SwTyuTAxX3">Discord</a>, <a href="https://twitter.com/shishirpatil_/status/1661780076277678082">Twitter (#GorillaLLM)</a>, and <a href="https://github.com/ShishirPatil/gorilla/">GitHub</a>.<br> 
                    </p>
                    <p id="gorilla-bibtex">
                        If you would like to cite Gorilla:<br>
                        @inproceedings{berkeley-function-calling-leaderboard,<br>
                        &nbsp; 	title={Berkeley Function Calling Leaderboard},<br>
                        &nbsp; 	author={Fanjia Yan and Charlie Cheng-Jie Ji and Huanzhi Mao and Tianjun Zhang and Shishir G. Patil and Ion Stoica and Joseph E. Gonzalez},<br>
                        &nbsp; 	year={2024},<br>
                        &nbsp;	howpublished={\url{https://gorilla.cs.berkeley.edu/blogs/8_berkeley_function_calling_leaderboard.html}},<br>
                    }</p>











=======
            </code>
        </pre>
                                    </div>
                                </div>
>>>>>>> f852af0d

                            </li>
                        </ol>

                        <h4 id="benchmarking">Conclusion</h4>
                        <div class="body">
                            <p>We provide a comprehensive and systematic evaluation of LLMs for function calling with
                                Gorilla Open Functions Leaderboard. The studies here suggest that in terms of simple
                                function calling (without complex planning and chained function calling), finetuning an
                                open-source can be as effective as propatiery models. Furthermore, we provide Gorilla
                                Open Functions v2, an open-source model that can help users with building AI
                                applications with function calling and interacting with json compatible output.
                            </p>

                            <p>
                                We hope you enjoyed this blog post. We would love to hear from you on <a
                                    href="https://discord.gg/SwTyuTAxX3">Discord</a>, <a
                                    href="https://twitter.com/shishirpatil_/status/1661780076277678082">Twitter
                                    (#GorillaLLM)</a>, and <a
                                    href="https://github.com/ShishirPatil/gorilla/">GitHub</a>.<br>
                            </p>
                            <p id="gorilla-bibtex">
                                If you would like to cite Gorilla:<br>
                                @inproceedings{berkeley-function-calling-leaderboard,<br>
                                &nbsp; title={Berkeley Function Calling Leaderboard},<br>
                                &nbsp; author={Fanjia Yan and Huanzhi Mao and Charlie Cheng-Jie Ji and Tianjun Zhang and
                                Shishir G. Patil and Ion Stoica and Joseph E. Gonzalez},<br>
                                &nbsp; year={2024},<br>
                                &nbsp;
                                howpublished={\url{https://gorilla.cs.berkeley.edu/blogs/8_berkeley_function_calling_leaderboard.html}},<br>
                                }</p>
                        </div>
                    </div>
            </div>
<<<<<<< HEAD
        </div>
    </div>

    <style>
        body {
            font-family: 'Source Sans Pro', sans-serif;
            margin: 0;
            padding: 0;
            background: white;
            justify-content: center;
            align-items: center;
        }
        .centered-text {
            text-align: center;
            display: block; /* Ensure the <i> element takes up the full width available */
            margin: 0 auto; /* Center the element horizontally */
        }
        .container {
            display: flex;
        }

        .code-block {
            width: 100%;
            padding: 10px;
            flex: 1; /* This makes each code block take equal width */
        }
        .blog-container {
            display: flex;
            flex-direction: column;
            align-items: center;
            justify-content: center;
        }
        .blog-post {
            margin: 20px;
            padding: 20px;
            max-width: 1000px; 
            justify-content: center;
        }
        .blog-post img {
            display: block;
            margin: 0 auto;
        }
        .blog-title{
            color: #055ada;
            text-align: center;
        }

        .author {
                font-size: 16px;
                color: #1E90FF;
                margin-right: 20px;
        }

        .date {
            font-size: 16px;
            color: #7e8790;
        }

        .preview {
            text-align: justify; 
            text-justify: inter-word; 
        }

        .highlight-clean-blog {
            color: #313437;
            background-color: #fff;
            padding: 50px 0;
        }

        .box-index {
        position: fixed;
        top: 50%; 
        left: 0px; 
        transform: translateY(-50%);
        background-color: #f9f9f9;
        padding: 20px;
        border-radius: 8px;
        box-shadow: 0 0 10px rgba(0, 0, 0, 0.1);
        max-width: 150px;
        }

        .box-index h3 {
        font-size: 1.2em;
        margin-bottom: 10px;
        }

        .box-index ul {
        list-style-type: disc;
        padding: 0;
        }

        .box-index ul li {
        margin-bottom: 10px;
        }

        .box-index ul li a {
        text-decoration: none;
        color: #333;
        }

        .box-index ul li a:hover {
        color: #1E90FF;
        }

        .more-blogs .sub-menu {
            display: none;
        }

        .more-blogs .sub-menu.expanded {
            display: block;
            max-height: 200px; /* Adjust the max height as needed */
            overflow-y: auto;
        }

        .more-blogs .sub-menu li {
            padding: 10px;
            border-bottom: 1px solid #ccc;
        }

        .more-blogs .sub-menu li:last-child {
            border-bottom: none;
        }

        .more-blogs .caret {
            transition: transform 0.3s ease-in-out;
            display: inline-block;
            transform: rotate(0deg);
            font-size: 12px; /* Adjust the font size to change the caret size */
        }

        .more-blogs.expanded .caret {
            transform: rotate(90deg);
        }

        @media screen and (max-width: 768px) {
        .blog-post {
            padding: 10px; /* Adjust spacing for smaller screens */
        }
        .blog-post img {
            max-width: 80%; /* Reduce image size for smaller screens */
        }
        .box-index {
        display: none; /* Hide the index on smaller screens */
        }
    }

    </style>
=======
>>>>>>> f852af0d
</body>

</html>

<script>
    function toggleMoreBlogs() {
        var subMenu = document.querySelector('.more-blogs .sub-menu');
        var parentItem = document.querySelector('.more-blogs');
        subMenu.classList.toggle('expanded');
        parentItem.classList.toggle('expanded');
    }
</script><|MERGE_RESOLUTION|>--- conflicted
+++ resolved
@@ -15,12 +15,7 @@
 
 
     <meta charset="utf-8">
-<<<<<<< HEAD
     <meta name="viewport" content="width=device-width, initial-scale=0.6">
-=======
-
-    <meta name="viewport" content="width=device-width, initial-scale=1.0">
->>>>>>> f852af0d
     <title>Introduction to Gorilla LLM</title>
     <link rel="stylesheet" href="https://cdnjs.cloudflare.com/ajax/libs/twitter-bootstrap/4.5.0/css/bootstrap.min.css">
     <link rel="stylesheet" href="https://fonts.googleapis.com/css?family=Source+Sans+Pro">
@@ -35,30 +30,13 @@
         <a href="../blog.html">Blogs</a> &nbsp;&nbsp;&nbsp;
         <a href="../index.html">Gorilla</a> &nbsp;&nbsp;&nbsp;
     </div>
-    <div class="header-container">
-        <h1 id="header-h1"> 🦍 Gorilla: Large Language Model Connected with Massive APIs</h1>
-    </div>
-
-    <div>
-        <div class="blog-container container">
-            <h2 class="blog-title">Berkeley Function-Calling Leaderboard</h2>
-            <div class="author-date">
-                <p class="author"> <a class="text-center" href="https://fanjia-yan.github.io/">Fanjia
-                        Yan<sup>*</sup></a></p>
-                <p class="author"><a class="text-center" href="https://huanzhimao.com/">Huanzhi Mao<sup>*</sup></a>
-                </p>
-                <p class="author"><a class="text-center" href="https://charliejcj.github.io/">Charlie
-                        Cheng-Jie<sup>*</sup></a></p>
-                <p class="author"> <a href="https://tianjunz.github.io">Tianjun Zhang</a></p>
-                <p class="author"> <a href="https://people.eecs.berkeley.edu/~shishirpatil/">Shishir G. Patil</a>
-                </p>
-                <p class="author"> <a href="https://people.eecs.berkeley.edu/~istoica">Ion Stoica</a> </p>
-                <p class="author"> <a href="https://people.eecs.berkeley.edu/~jegonzal/">Joseph E. Gonzalez</a> </p>
-                <p class="date">Feb 26, 2024</p>
-            </div>
-
+
+    <div class="highlight-clean-blog" style="padding-bottom: 10px;">
+        <h1 class="text-center" style="padding-bottom: 10px;"> 🦍 Gorilla: Large Language Model Connected with Massive APIs</h1>
+
+
+        <div class="blog-container">
             <div class="blog-post">
-<<<<<<< HEAD
                 <h2 class="blog-title">Berkeley Function-Calling Leaderboard</h2>
                 <div class="col-md-12">
                     <h4 class="text-center" style="margin: 0px;">
@@ -73,8 +51,6 @@
                          <p></p>
                     </h4>
                 </div>
-=======
->>>>>>> f852af0d
 
                 <div class="preview">
                     <p>
@@ -104,7 +80,6 @@
 
                 <h3 id="bfcl">Berkeley Function Calling Leaderboard 🏆</h4>
 
-<<<<<<< HEAD
                 <div class="body">
                     <p>Berkeley Function Calling Leaderboard (BFCL) aims to provide a through study of the function calling capability of different LLMs. It consists of 2k question-function-answer pairs with multiple languages (python, java, javascript, restAPI), diverse application domains and complex usecases (multiple function calls where the LLM needs to select one or more functions from multiple functions provided, and parallel function calls that the LLM needs to make multiple function calls together). We also investigate function relevance detection, to determine how the model will react when the provided function is not suitable to answer the user's question (in such case an "Error Message will be provided"). In more details, BFCL includes 100 Java, 50 JavaScript, 70 REST API, 100 SQL and 1,680 Python on various simple, parallel, multiple, executable functions calling scenarios as well as function relevance detection.</p>
                     <p>The leaderboard is shown below in the Figure, we can see that GPT-4 (from OpenAI) function calling is still leading the evaluation, whereas the Gorilla OpenFunctions-v2 (from Gorilla LLM) almost gets similar performance to them. Ranking below is the Mistral-medium model (from Mistral AI) and Claude-2.1 (from Anthropic). This suggests that a finetuned open-source model can also perform almost close to propatiery models in function calling tasks without chaining them together.</p>
@@ -113,33 +88,6 @@
                 
                 <p style="text-align: center; margin-bottom: 0">
                     <img src="../assets/img/blog_post_8_Leaderboard.jpg" alt="Berkeley Function-Calling Leaderboard (BFCL)" width="100%">
-=======
-                    <div class="body">
-                        <p>Berkeley Function Calling Leaderboard (BFCL) aims to provide a through study of the function
-                            calling capability of different LLMs. It consists of 2k question-function-answer pairs with
-                            multiple languages (python, java, javascript, restAPI), diverse application domains and
-                            complex usecases (multiple function calls where the LLM needs to select one or more
-                            functions from multiple functions provided, and parallel function calls that the LLM needs
-                            to make multiple function calls together). We also investigate function relevance detection,
-                            to determine how the model will react when the provided function is not suitable to answer
-                            the user's question (in such case an "Error Message will be provided"). In more details,
-                            BFCL includes 100 Java, 50 JavaScript, 70 REST API, 100 SQL and 1,680 Python on various
-                            simple, parallel, multiple, executable functions calling scenarios as well as function
-                            relevance detection.</p>
-                        <p>The leaderboard is shown below in the Figure, we can see that GPT-4 (from OpenAI) function
-                            calling is still leading the evaluation, whereas the Gorilla OpenFunctions-v2 (from Gorilla
-                            LLM) almost gets similar performance to them. Ranking below is the Mistral-medium model
-                            (from Mistral AI) and Claude-2.1 (from Anthropic). This suggests that a finetuned
-                            open-source model can also perform almost close to propatiery models in function calling
-                            tasks without chaining them together.</p>
-                        <p>We tried our best to cover real-world use cases and diverse languages. We will continue to
-                            expand our testing domains and come up with creative usecases in the future.</p>
-                    </div>
-
-                    <p style="text-align: center; margin-bottom: 0">
-                        <img src="../assets/img/blog_post_8_Leaderboard.jpg"
-                            alt="Berkeley Function-Calling Leaderboard (BFCL)" width="85%">
->>>>>>> f852af0d
                         <i style="font-size: 0.9em;">
                             LLMs' performance on Berkeley Function-Calling Leaderboard (BFCL)
                         </i>
@@ -155,20 +103,11 @@
                             outperform the open-source ones when it involves multiple and parallel function calling.</p>
                     </div>
 
-<<<<<<< HEAD
                 <p style="text-align: center; margin-bottom: 0">
                     <img src="../assets/img/blog_post_8_Wagon.gif" alt="Berkeley Function-Calling Leaderboard (BFCL) Wagon Chart" width="100%">
                             <i style="font-size: 0.9em;">
                                 Detailed analysis using Berkeley Function-Calling Leaderboard (BFCL) Wagon Chart
                             </i>
-=======
-                    <p style="text-align: center; margin-bottom: 0">
-                        <img src="../assets/img/blog_post_8_Wagon.gif"
-                            alt="Berkeley Function-Calling Leaderboard (BFCL) Wagon Chart" width="85%">
-                        <i style="font-size: 0.9em;">
-                            Detailed analysis using Berkeley Function-Calling Leaderboard (BFCL) Wagon Chart
-                        </i>
->>>>>>> f852af0d
                     </p>
 
                     <!-- OpenFunction BenchMarking  -->
@@ -339,47 +278,23 @@
                                 we expected to see. Since we observe that sometimes if REST</li>
                         </ul>
 
-<<<<<<< HEAD
                  <h4 id="benchmarking">Prompting</h4>
                  We provide all the prompts we used to evaluate our propatiery and open-source models. For function calling models, since they are specifically designed to generate function calls, we did not provide any system prompt but instead toggle the function calling mode on and put the function definitions where it should be. For chat model, we explicitly provides system message.
                  <ol>
                     <li>For all the function calling models, we did not supply any system prompt but instead toggle the function calling mode on and put the function definitions where it should be.</li>
                     <li>For chat model, we explicitly provides system message:
                         <pre style="white-space:pre-wrap; width:100%; overflow-x: auto; background-color: #f4f4f4;">
-=======
-                        <h4 id="benchmarking">Prompting</h4>
-
-                        We provide all the prompts we used to evaluate our propatiery and open-source models. For
-                        function calling models, since they are specifically designed to generate function calls, we did
-                        not provide any system prompt but instead toggle the function calling mode on and put the
-                        function definitions where it should be. For chat model, we explicitly provides system message.
-                        <ol>
-                            <li>For all the function calling models, we did not supply any system prompt but instead
-                                toggle the function calling mode on and put the function definitions where it should be.
-                            </li>
-                            <li>For chat model, we explicitly provides system message:
-                                <div class="code-block">
-
-
-                                    <code>
->>>>>>> f852af0d
 SYSTEM_PROMPT_FOR_CHAT_MODEL = """"
 You are an expert in composing functions. You are given a question and a set of possible functions.
 Based on the question, you will need to make one or more function/tool calls to achieve the purpose.
 If none of the function can be used, point it out. If the given question lacks the parameters required by the function,
 also point it out. You should only return the function call in tools call sections.
 """
-<<<<<<< HEAD
                         </pre>
                         <pre style="white-space:pre-wrap; width:100%; overflow-x: auto; background-color: #f4f4f4;">
-=======
-                                </code>
-                                    <code>
->>>>>>> f852af0d
 USER_MESSAGE_FOR_CHAT_MODEL = "Questions:{user_prompt}\nHere is a list of functions in JSON format that you can invoke:\n{functions}. Should you decide to return the function call(s), NO other text MUST be included."
                         </pre>
 
-<<<<<<< HEAD
                         </div>
                     </li>
                  </ol>
@@ -389,22 +304,6 @@
                 <li><p>GPTs' function documents are difficult to format and their typings are restrictive in real world scenarios.</p>
 
                 <pre style="white-space:pre-wrap; width:100%; overflow-x: auto; background-color: #f4f4f4;"></pre>
-=======
-                                </div>
-                            </li>
-                        </ol>
-                        <h4 id="benchmarking">Common Mistakes</h4>
-                        With our benchmark BFCL, we are able to identify some common mistakes that LLMs make when
-                        generating function calls. These mistakes are interesting because they help us understand the
-                        limitations of the current models and provide insights into how to improve them.
-                        <ol>
-                            <li>
-                                <p>GPTs' function documents are difficult to format and their typings are restrictive in
-                                    real world scenarios.</p>
-                                <div class="code-block">
-                                    <pre>
-        <code>
->>>>>>> f852af0d
 "Function": 
 {
     "name": "calculate_binomial_probability",
@@ -435,7 +334,6 @@
         "required": ["number_of_trials", "number_of_successes"]
     }
 }
-<<<<<<< HEAD
                 </pre>
 
                 <p>In this case, we need to manually convert float into number to make the function OpenAI compatible. In addition to that, numbers convey less information compared to floats in terms of precision and type consistency.</p>
@@ -445,26 +343,6 @@
 
     <p></p>
     <pre style="white-space:pre-wrap; width:100%; overflow-x: auto; background-color: #f4f4f4;">
-=======
-        </code>
-    </pre>
-                                </div>
-                                <p>In this case, we need to manually convert float into number to make the function
-                                    OpenAI compatible. In addition to that, numbers convey less information compared to
-                                    floats in terms of precision and type consistency.</p>
-                                <p>In Gorilla Openfunctions-v2, we improve the flexibility of the function documents by
-                                    not restricting the typing of the parameters. In another word, the user can supply
-                                    Tuple , Float , and even language specific types like HashMap and Linked List in
-                                    Java!</p>
-                            </li>
-                            <li> GPT underperforms in scenario where the parameters are not immediately available in
-                                user question but instead requires some implicit converion. Here is an example:
-
-                                <p></p>
-                                <div class="code-block">
-                                    <pre>
-            <code>
->>>>>>> f852af0d
 "Function": 
 {
     "name": "finance.predict_future_value",
@@ -502,18 +380,9 @@
     }
 }
         </pre>
-<<<<<<< HEAD
         <p>Questions : Predict the future value of a $5000 investment with an annual interest rate of 5% in 3 years with monthly compounding.</p>
 
         <pre style="white-space:pre-wrap; width:100%; overflow-x: auto; background-color: #f4f4f4;">
-=======
-                                    <p>Questions : Predict the future value of a $5000 investment with an annual
-                                        interest rate of 5% in 3 years with monthly compounding.</p>
-                                    <div class="container">
-                                        <div class="code-block">
-                                            <pre>
-                    <code>
->>>>>>> f852af0d
 GPT-4 output:
 [{
     "name": "finance.predict_future_value",
@@ -525,17 +394,8 @@
         "time_years": 3
     }
 }]
-<<<<<<< HEAD
         </pre>
         <pre style="white-space:pre-wrap; width:100%; overflow-x: auto; background-color: #f4f4f4;">
-=======
-                    </code>
-                </pre>
-                                        </div>
-                                        <div class="code-block">
-                                            <pre>
-                    <code>
->>>>>>> f852af0d
 Gorilla-openfunctions-v2 output:
 [{
     "name": "finance.predict_future_value",
@@ -548,22 +408,7 @@
     }
 }]
 
-<<<<<<< HEAD
         </pre>
-
-
-<li>
-    <p>Chat Model tend to generate malformed function call in which parameters can be extracted but not executable</p>
-                <p>Example of mistral-medium generate result like: <code>solve\\_quadratic\\_equation(a=2, b=6, c=5)"</code>. With gorilla-openfunctions-v2, we are able to directly output solve_quadratic_equation(a=3, b=2, c=1) which is executable upon receiving the result.</p>
-</li>
-
-<li>REST API call inconsistency:                        
-    <pre style="white-space:pre-wrap; width:100%; overflow-x: auto; background-color: #f4f4f4;">
-=======
-                    </code>
-                </pre>
-                                        </div>
-                                    </div>
 
 
                             <li>
@@ -577,11 +422,8 @@
                                 </p>
                             </li>
 
-                            <li>REST API call inconsistency:
-                                <div class="code-block">
-                                    <pre>
-            <code>
->>>>>>> f852af0d
+<li>REST API call inconsistency:                        
+    <pre style="white-space:pre-wrap; width:100%; overflow-x: auto; background-color: #f4f4f4;">
 "User": "Can you fetch me the weather data for the coordinates 
 37.8651 N, 119.5383 W, including the hourly forecast for temperature, 
 wind speed, and precipitation for the next 10 days?"
@@ -608,17 +450,8 @@
     }
 }
     </pre>
-<<<<<<< HEAD
 
     <pre style="white-space:pre-wrap; width:100%; overflow-x: auto; background-color: #f4f4f4;">
-=======
-                                </div>
-
-                                <div class="container">
-                                    <div class="code-block">
-                                        <pre>
-            <code>
->>>>>>> f852af0d
 GPT-4 output:
 {
     "name": "requests.get",
@@ -632,17 +465,8 @@
         },
     }
 }
-<<<<<<< HEAD
     </pre>
     <pre style="white-space:pre-wrap; width:100%; overflow-x: auto; background-color: #f4f4f4;">
-=======
-            </code>
-        </pre>
-                                    </div>
-                                    <div class="code-block">
-                                        <pre>
-            <code>
->>>>>>> f852af0d
 Gorilla-Openfunctions-v2 output:
 {
     "name": "requests.get",
@@ -657,44 +481,7 @@
     }
 }
 
-<<<<<<< HEAD
     </pre>
-
-</li>
-</ol>
-<h4 id="benchmarking">Conclusion</h4>
-<div class="body">
-<p>We provide a comprehensive and systematic evaluation of LLMs for function calling with Gorilla Open Functions Leaderboard. The studies here suggest that in terms of simple function calling (without complex planning and chained function calling), finetuning an open-source can be as effective as propatiery models. Furthermore, we provide Gorilla Open Functions v2, an open-source model that can help users with building AI applications with function calling and interacting with json compatible output.
-</p>
-
-<p>
-                        We hope you enjoyed this blog post. We would love to hear from you on <a href="https://discord.gg/SwTyuTAxX3">Discord</a>, <a href="https://twitter.com/shishirpatil_/status/1661780076277678082">Twitter (#GorillaLLM)</a>, and <a href="https://github.com/ShishirPatil/gorilla/">GitHub</a>.<br> 
-                    </p>
-                    <p id="gorilla-bibtex">
-                        If you would like to cite Gorilla:<br>
-                        @inproceedings{berkeley-function-calling-leaderboard,<br>
-                        &nbsp; 	title={Berkeley Function Calling Leaderboard},<br>
-                        &nbsp; 	author={Fanjia Yan and Charlie Cheng-Jie Ji and Huanzhi Mao and Tianjun Zhang and Shishir G. Patil and Ion Stoica and Joseph E. Gonzalez},<br>
-                        &nbsp; 	year={2024},<br>
-                        &nbsp;	howpublished={\url{https://gorilla.cs.berkeley.edu/blogs/8_berkeley_function_calling_leaderboard.html}},<br>
-                    }</p>
-
-
-
-
-
-
-
-
-
-
-
-=======
-            </code>
-        </pre>
-                                    </div>
-                                </div>
->>>>>>> f852af0d
 
                             </li>
                         </ol>
@@ -709,27 +496,30 @@
                                 applications with function calling and interacting with json compatible output.
                             </p>
 
-                            <p>
-                                We hope you enjoyed this blog post. We would love to hear from you on <a
-                                    href="https://discord.gg/SwTyuTAxX3">Discord</a>, <a
-                                    href="https://twitter.com/shishirpatil_/status/1661780076277678082">Twitter
-                                    (#GorillaLLM)</a>, and <a
-                                    href="https://github.com/ShishirPatil/gorilla/">GitHub</a>.<br>
-                            </p>
-                            <p id="gorilla-bibtex">
-                                If you would like to cite Gorilla:<br>
-                                @inproceedings{berkeley-function-calling-leaderboard,<br>
-                                &nbsp; title={Berkeley Function Calling Leaderboard},<br>
-                                &nbsp; author={Fanjia Yan and Huanzhi Mao and Charlie Cheng-Jie Ji and Tianjun Zhang and
-                                Shishir G. Patil and Ion Stoica and Joseph E. Gonzalez},<br>
-                                &nbsp; year={2024},<br>
-                                &nbsp;
-                                howpublished={\url{https://gorilla.cs.berkeley.edu/blogs/8_berkeley_function_calling_leaderboard.html}},<br>
-                                }</p>
-                        </div>
-                    </div>
+<p>
+                        We hope you enjoyed this blog post. We would love to hear from you on <a href="https://discord.gg/SwTyuTAxX3">Discord</a>, <a href="https://twitter.com/shishirpatil_/status/1661780076277678082">Twitter (#GorillaLLM)</a>, and <a href="https://github.com/ShishirPatil/gorilla/">GitHub</a>.<br> 
+                    </p>
+                    <p id="gorilla-bibtex">
+                        If you would like to cite Gorilla:<br>
+                        @inproceedings{berkeley-function-calling-leaderboard,<br>
+                        &nbsp; 	title={Berkeley Function Calling Leaderboard},<br>
+                        &nbsp; 	author={Fanjia Yan and Huanzhi Mao and Charlie Cheng-Jie Ji and Tianjun Zhang and Shishir G. Patil and Ion Stoica and Joseph E. Gonzalez},<br>
+                        &nbsp; 	year={2024},<br>
+                        &nbsp;	howpublished={\url{https://gorilla.cs.berkeley.edu/blogs/8_berkeley_function_calling_leaderboard.html}},<br>
+                    }</p>
+
+
+
+
+
+
+
+
+
+
+
+
             </div>
-<<<<<<< HEAD
         </div>
     </div>
 
@@ -877,8 +667,6 @@
     }
 
     </style>
-=======
->>>>>>> f852af0d
 </body>
 
 </html>

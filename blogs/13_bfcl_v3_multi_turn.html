--- conflicted
+++ resolved
@@ -1095,13 +1095,9 @@
 
         </div>
         <div>
-<<<<<<< HEAD
-          <h3 id="inference">Model Inference & Execution</h3>
+          <h2 id="inference">Model Inference Process</h2>
           <img src="../assets/img/blog_post_13_model_inference_animation.gif" alt="Responsive Image"
               style="max-width: 100%; height: auto;">
-=======
-          <h2 id="inference">Model Inference Process</h2>
->>>>>>> 94261c66
           <h4>Initialization</h4>
           <p> Each entry comes with its own <code>initial_config</code>, which is used to initialize the API backend
             state. For example, a file system backend might start with a set of pre-existing files, and a messaging API

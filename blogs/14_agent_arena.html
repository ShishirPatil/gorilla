--- conflicted
+++ resolved
@@ -521,17 +521,7 @@
                         The evaluation process includes voting on agent performance, with users assessing which agent met the task's requirements more effectively. This user-driven evaluation contributes to an evolving leaderboard system, which ranks agents based on their relative performance across multiple tasks and competitions. This comparison is not limited to the agents as a whole but extends to the individual components (i.e., LLM models, tools, and frameworks) that comprise each agent.
                     </p>
                     <p>
-<<<<<<< HEAD
-                        In the sections below, we will delve further into the core
-                        components of Agent Arena, including the router system, execution, evaluation
-                        and ranking mechanisms, leaderboard, and prompt hub.
-                        We will also explore some example tasks and applications that can be performed on the platform.
-=======
                         In the sections below, we will look into the core components of Agent Arena, including the router system, execution, evaluation and ranking mechanisms, leaderboard, and prompt hub. We will also explore some example tasks and applications that can be performed on the platform.
-                    </p>
-                    <p>
-                        In the sections below, we will look into the core components of Agent Arena, including the router system, execution, evaluation and ranking mechanisms, leaderboard, and prompt hub. We will also explore some example tasks and applications that can be performed on the platform.
->>>>>>> c61e26be
                     </p>
                 </div>
 

--- conflicted
+++ resolved
@@ -1,231 +1,8 @@
-<<<<<<< HEAD
-from bfcl._openfunctions_evaluation import main, get_args
+from bfcl._openfunctions_evaluation import get_args, main
+from dotenv import load_dotenv
 
 if __name__ == "__main__":
-    main(get_args())
-=======
-import argparse
-import copy
-import json
-import os
-import time
-from concurrent.futures import ThreadPoolExecutor
-
-from bfcl.constant import TEST_COLLECTION_MAPPING, TEST_FILE_MAPPING
-from bfcl.model_handler.handler_map import handler_map
-from bfcl.model_handler.model_style import ModelStyle
-from dotenv import load_dotenv
-from tqdm import tqdm
-
-RETRY_LIMIT = 3
-# 60s for the timer to complete. But often we find that even with 60 there is a conflict. So 65 is a safe no.
-RETRY_DELAY = 65  # Delay in seconds
-
-
-def get_args():
-    parser = argparse.ArgumentParser()
-    # Refer to model_choice for supported models.
-    parser.add_argument(
-        "--model", type=str, default="gorilla-openfunctions-v2", nargs="+"
-    )
-    # Refer to test_categories for supported categories.
-    parser.add_argument(
-        "--test-category", type=str, default="all", nargs="+"
-    )
-
-    # Parameters for the model that you want to test.
-    parser.add_argument("--temperature", type=float, default=0.001)
-    parser.add_argument("--include-debugging-log", action="store_true", default=False)
-    parser.add_argument("--num-threads", default=1, type=int)
-    parser.add_argument("--num-gpus", default=1, type=int)
-    parser.add_argument("--gpu-memory-utilization", default=0.9, type=float)
-    args = parser.parse_args()
-    return args
-
-
-def build_handler(model_name, temperature):
-    handler = handler_map[model_name](model_name, temperature)
-    return handler
-
-
-def sort_key(entry):
-    """
-    Index comes in two forms: TestCategory_Index or TestCategory_Index-FuncDocSubIndex-PromptSubIndex; both 0-indexed.
-
-    TestCategory_Index: For example, `simple_20` means the 21st entry in the `simple` test category.
-
-    TestCategory_Index-FuncDocSubIndex-PromptSubIndex is used when there are multiple prompts for a single function doc; this only happens in the live dataset.
-    FuncDocSubIndex increments for each unique function doc.
-    PromptSubIndex is per function doc. It resets to 0 for each function doc.
-        For example, `live_simple_19-3-15` means the 20th entry in the `live_simple` test category.
-        This entry has the 4th unique function doc and the 16th prompt for that function doc (there are at least 15 other prompts for this same function doc in this category).
-
-    In either case, the universal index is enough to sort the entries.
-    """
-    parts = entry["id"].rsplit("_", 1)
-    test_category, index = parts[0], parts[1]
-    # This handles the case where the index is in the form TestCategory_Index-FuncDocSubIndex-PromptSubIndex
-    if "-" in index:
-        index = index.split("-")[0]
-    return (test_category, int(index))
-
-
-def parse_test_category_argument(test_category_args):
-    test_name_total = set()
-    test_filename_total = set()
-
-    for test_category in test_category_args:
-        if test_category in TEST_COLLECTION_MAPPING:
-            for test_name in TEST_COLLECTION_MAPPING[test_category]:
-                test_name_total.add(test_name)
-                test_filename_total.add(TEST_FILE_MAPPING[test_name])
-        else:
-            test_name_total.add(test_category)
-            test_filename_total.add(TEST_FILE_MAPPING[test_category])
-
-    return sorted(list(test_name_total)), sorted(list(test_filename_total))
-
-
-def collect_test_cases(test_filename_total, model_name):
-    model_name_dir = model_name.replace("/", "_")
-    test_cases_total = []
-    for file_to_open in test_filename_total:
-        test_cases = []
-        with open("./data/" + file_to_open) as f:
-            for line in f:
-                test_cases.append(json.loads(line))
-
-        existing_result = []
-        if os.path.exists(
-            "./result/"
-            + model_name_dir
-            + "/"
-            + file_to_open.replace(".json", "_result.json")
-        ):
-            with open(
-                "./result/"
-                + model_name_dir
-                + "/"
-                + file_to_open.replace(".json", "_result.json")
-            ) as f:
-                for line in f:
-                    existing_result.append(json.loads(line))
-
-        existing_ids = [entry["id"] for entry in existing_result]
-        test_cases_total.extend(
-            [test_case for test_case in test_cases if test_case["id"] not in existing_ids]
-        )
-
-    return sorted(test_cases_total, key=sort_key)
-
-
-def multi_threaded_inference(handler, test_case, include_debugging_log):
-
-    assert type(test_case["function"]) is list
-
-    retry_count = 0
-
-    while True:
-        try:
-            result, metadata = handler.inference(copy.deepcopy(test_case), include_debugging_log)
-            break  # Success, exit the loop
-        except Exception as e:
-            # TODO: It might be better to handle the exception in the handler itself rather than a universal catch block here, as each handler use different ways to call the endpoint.
-            # OpenAI has openai.RateLimitError while Anthropic has anthropic.RateLimitError. It would be more robust in the long run.
-            if retry_count < RETRY_LIMIT and (
-                "rate limit reached" in str(e).lower()
-                or (hasattr(e, "status_code") and (e.status_code in {429, 503, 500}))
-            ):
-                print(
-                    f"Rate limit reached. Sleeping for 65 seconds. Retry {retry_count + 1}/{RETRY_LIMIT}"
-                )
-                time.sleep(RETRY_DELAY)
-                retry_count += 1
-            else:
-                # This is usually the case when the model getting stuck on one particular test case.
-                # For example, timeout error or FC model returning invalid JSON response.
-                # Since temperature is already set to 0.001, retrying the same test case will not help.
-                # So we continue the generation process and record the error message as the model response
-                print("-" * 100)
-                print(
-                    "❗️❗️ Error occurred during inference. Maximum reties reached for rate limit or other error. Continuing to next test case."
-                )
-                print(f"❗️❗️ Test case ID: {test_case['id']}, Error: {str(e)}")
-                print("-" * 100)
-
-                return {
-                    "id": test_case["id"],
-                    "result": f"Error during inference: {str(e)}",
-                }
-
-    result_to_write = {
-        "id": test_case["id"],
-        "result": result,
-    }
-
-    result_to_write.update(metadata)
-
-    return result_to_write
-
-
-def generate_results(args, model_name, test_cases_total):
-
-    handler = build_handler(model_name, args.temperature)
-
-    if handler.model_style == ModelStyle.OSSMODEL:
-        # batch_inference will handle the writing of results
-        handler.batch_inference(
-            test_entries=test_cases_total,
-            num_gpus=args.num_gpus,
-            gpu_memory_utilization=args.gpu_memory_utilization,
-            include_debugging_log=args.include_debugging_log,
-        )
-
-    else:
-        futures = []
-        with ThreadPoolExecutor(max_workers=args.num_threads) as executor:
-            with tqdm(
-                total=len(test_cases_total), desc=f"Generating results for {model_name}"
-            ) as pbar:
-
-                for test_case in test_cases_total:
-                    future = executor.submit(multi_threaded_inference, handler, test_case, args.include_debugging_log)
-                    futures.append(future)
-
-                for future in futures:
-                    # This will wait for the task to complete, so that we are always writing in order
-                    result = future.result()
-                    handler.write(result)
-                    pbar.update()
-
-
-if __name__ == "__main__":
-    load_dotenv(dotenv_path="./.env", verbose=True, override=True)  # Load the .env file
-
-    args = get_args()
-
-    if type(args.model) is not list:
-        args.model = [args.model]
-    if type(args.test_category) is not list:
-        args.test_category = [args.test_category]
-
-    test_name_total, test_filename_total = parse_test_category_argument(args.test_category)
-
-    print(f"Generating results for {args.model} on test category: {test_name_total}.")
-
-    for model_name in args.model:
-        if (
-            os.getenv("USE_COHERE_OPTIMIZATION") == "True"
-            and "command-r-plus" in model_name
-        ):
-            model_name = model_name + "-optimized"
-
-        test_cases_total = collect_test_cases(test_filename_total, model_name)
-
-        if len(test_cases_total) == 0:
-            print(
-                f"All selected test cases have been previously generated for {model_name}. No new test cases to generate."
-            )
-        else:
-            generate_results(args, model_name, test_cases_total)
->>>>>>> 70b6a4a2
+    # TODO: Should we load the .env file here?
+    load_dotenv(dotenv_path="./.env", verbose=True, override=True)
+    
+    main(get_args())
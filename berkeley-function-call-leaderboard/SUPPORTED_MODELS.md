--- conflicted
+++ resolved
@@ -14,116 +14,6 @@
 
 For model names containing `{...}`, multiple versions are available. For example, `meta-llama/Llama-3.1-{8B,70B}-Instruct` means we support both models: `meta-llama/Llama-3.1-8B-Instruct` and `meta-llama/Llama-3.1-70B-Instruct`.
 
-<<<<<<< HEAD
-| Base Model                                     | Type             | Provider       | Model ID on BFCL                                            |
-| ---------------------------------------------- | ---------------- | -------------- | ----------------------------------------------------------- |
-| Amazon-Nova-Lite-v1:0                          | Function Calling | AWS            | nova-lite-v1.0                                              |
-| Amazon-Nova-Micro-v1:0                         | Function Calling | AWS            | nova-micro-v1.0                                             |
-| Amazon-Nova-Pro-v1:0                           | Function Calling | AWS            | nova-pro-v1.0                                               |
-| Bielik-11B-v2.3-Instruct                       | Prompt           | Self-hosted 💻 | speakleash/Bielik-11B-v2.3-Instruct                         |
-| BitAgent-8B                                    | Prompt           | Self-hosted 💻 | BitAgent/BitAgent-8B                                        |
-| Claude-3-Opus-20240229                         | Function Calling | Anthropic      | claude-3-opus-20240229-FC                                   |
-| Claude-3-Opus-20240229                         | Prompt           | Anthropic      | claude-3-opus-20240229                                      |
-| Claude-Opus-4-20250514                         | Function Calling | Anthropic      | claude-opus-4-20250514                                      |
-| Claude-Opus-4-20250514                         | Prompt           | Anthropic      | claude-opus-4-20250514                                      |
-| claude-3.5-haiku-20241022                      | Function Calling | Anthropic      | claude-3-5-haiku-20241022-FC                                |
-| claude-3.5-haiku-20241022                      | Prompt           | Anthropic      | claude-3-5-haiku-20241022                                   |
-| Claude-3.5-Sonnet-20241022                     | Function Calling | Anthropic      | claude-3-5-sonnet-20241022-FC                               |
-| Claude-3.5-Sonnet-20241022                     | Prompt           | Anthropic      | claude-3-5-sonnet-20241022                                  |
-| Claude-3.7-Sonnet-20250219                     | Function Calling | Anthropic      | claude-3-7-sonnet-20250219-FC                               |
-| Claude-3.7-Sonnet-20250219                     | Prompt           | Anthropic      | claude-3-7-sonnet-20250219                                  |
-| Claude-Sonnet-4-20250514                       | Function Calling | Anthropic      | claude-sonnet-4-20250514                                    |
-| Claude-Sonnet-4-20250514                       | Prompt           | Anthropic      | claude-sonnet-4-20250514                                    |
-| CoALM-{8B, 70B, 405B}                          | Function Calling | Self-hosted 💻 | uiuc-convai/CoALM-{8B,70B,405B}                             |
-| Command A                                      | Function Calling | Cohere         | command-a-03-2025-FC                                        |
-| Command R7B                                    | Function Calling | Cohere         | command-r7b-12-2024-FC                                      |
-| Command-R-Plus                                 | Function Calling | Cohere         | command-r-plus-FC                                           |
-| DBRX-Instruct                                  | Prompt           | Databricks     | databricks-dbrx-instruct                                    |
-| DeepSeek-R1                                    | Prompt           | DeepSeek       | DeepSeek-R1                                                 |
-| DeepSeek-R1                                    | Prompt           | Self-hosted 💻 | deepseek-ai/DeepSeek-R1                                     |
-| DeepSeek-V3                                    | Function Calling | DeepSeek       | DeepSeek-V3-FC                                              |
-| Falcon3-{1B,3B,7B,10B}-Instruct                | Function Calling | Self-hosted 💻 | tiiuae/Falcon3-{1B,3B,7B,10B}-Instruct                      |
-| FireFunction-v2                                | Function Calling | Fireworks AI   | firefunction-v2-FC                                          |
-| Functionary-{Small,Medium}-v3.1                | Function Calling | MeetKai        | meetkai/functionary-{small,medium}-v3.1-FC                  |
-| Gemini-2.0-Flash-001                           | Function Calling | Google         | gemini-2.0-flash-001-FC                                     |
-| Gemini-2.0-Flash-001                           | Prompt           | Google         | gemini-2.0-flash-001                                        |
-| Gemini-2.0-Flash-Lite-001                      | Function Calling | Google         | gemini-2.0-flash-lite-001-FC                                |
-| Gemini-2.0-Flash-Lite-001                      | Prompt           | Google         | gemini-2.0-flash-lite-001                                   |
-| Gemini-2.0-Flash-Thinking-Exp-01-21            | Prompt           | Google         | gemini-2.0-flash-thinking-exp-01-21                         |
-| Gemini-2.5-Pro-Exp-05-06                       | Function Calling | Google         | gemini-2.5-pro-preview-05-06-FC                                 |
-| Gemini-2.5-Pro-Exp-05-06                       | Prompt           | Google         | gemini-2.5-pro-preview-05-06                                    |
-| Gemma-3-{1b,4b,12b,27b}-it                     | Prompt           | Self-hosted 💻 | google/gemma-3-{1b,4b,12b,27b}-it                           |
-| GLM-4-9b-Chat                                  | Function Calling | Self-hosted 💻 | THUDM/glm-4-9b-chat                                         |
-| GoGoAgent                                      | Prompt           | BitAgent       | BitAgent/GoGoAgent                                          |
-| Gorilla-OpenFunctions-v2                       | Function Calling | Gorilla LLM    | gorilla-openfunctions-v2                                    |
-| GPT-4.1-2025-04-14                             | Function Calling | OpenAI         | gpt-4.1-2025-04-14-FC                                       |
-| GPT-4.1-2025-04-14                             | Prompt           | OpenAI         | gpt-4.1-2025-04-14                                          |
-| GPT-4.1-mini-2025-04-14                        | Function Calling | OpenAI         | gpt-4.1-mini-2025-04-14-FC                                  |
-| GPT-4.1-mini-2025-04-14                        | Prompt           | OpenAI         | gpt-4.1-mini-2025-04-14                                     |
-| GPT-4.1-nano-2025-04-14                        | Function Calling | OpenAI         | gpt-4.1-nano-2025-04-14-FC                                  |
-| GPT-4.1-nano-2025-04-14                        | Prompt           | OpenAI         | gpt-4.1-nano-2025-04-14                                     |
-| GPT-4.5-Preview-2025-02-27                     | Function Calling | OpenAI         | gpt-4.5-preview-2025-02-27-FC                               |
-| GPT-4.5-Preview-2025-02-27                     | Prompt           | OpenAI         | gpt-4.5-preview-2025-02-27                                  |
-| GPT-4o-2024-11-20                              | Function Calling | OpenAI         | gpt-4o-2024-11-20-FC                                        |
-| GPT-4o-2024-11-20                              | Prompt           | OpenAI         | gpt-4o-2024-11-20                                           |
-| GPT-4o-mini-2024-07-18                         | Function Calling | OpenAI         | gpt-4o-mini-2024-07-18-FC                                   |
-| GPT-4o-mini-2024-07-18                         | Prompt           | OpenAI         | gpt-4o-mini-2024-07-18                                      |
-| Granite-20b-FunctionCalling                    | Function Calling | Self-hosted 💻 | ibm-granite/granite-20b-functioncalling                     |
-| Grok-3-beta                                    | Function Calling | xAI            | grok-3-beta-FC                                              |
-| Grok-3-beta                                    | Prompt           | xAI            | grok-3-beta                                                 |
-| Grok-3-mini-beta                               | Function Calling | xAI            | grok-3-mini-beta-FC                                         |
-| Grok-3-mini-beta                               | Prompt           | xAI            | grok-3-mini-beta                                            |
-| Haha-7B                                        | Prompt           | Self-hosted 💻 | ZJared/Haha-7B                                              |
-| Hammer2.1-{7b,3b,1.5b,0.5b}                    | Function Calling | Self-hosted 💻 | MadeAgents/Hammer2.1-{7b,3b,1.5b,0.5b}                      |
-| Llama-3.1-{8B,70B}-Instruct                    | Function Calling | Self-hosted 💻 | meta-llama/Llama-3.1-{8B,70B}-Instruct-FC                   |
-| Llama-3.1-{8B,70B}-Instruct                    | Prompt           | Self-hosted 💻 | meta-llama/Llama-3.1-{8B,70B}-Instruct                      |
-| Llama-3.2-{1B,3B}-Instruct                     | Function Calling | Self-hosted 💻 | meta-llama/Llama-3.2-{1B,3B}-Instruct-FC                    |
-| Llama-3.3-70B-Instruct                         | Function Calling | Self-hosted 💻 | meta-llama/Llama-3.3-70B-Instruct-FC                        |
-| Llama-4-Maverick-17B-128E-Instruct-FP8         | Prompt           | Novita AI      | meta-llama/llama-4-maverick-17b-128e-instruct-fp8-novita    |
-| Llama-4-Maverick-17B-128E-Instruct-FP8         | Function Calling | Novita AI      | meta-llama/llama-4-maverick-17b-128e-instruct-fp8-FC-novita |
-| Llama-4-Maverick-17B-128E-Instruct-FP8         | Function Calling | Self-hosted 💻 | meta-llama/Llama-4-Maverick-17B-128E-Instruct-FP8-FC        |
-| Llama-4-Scout-17B-16E-Instruct                 | Prompt           | Novita AI      | meta-llama/llama-4-scout-17b-16e-instruct-novita            |
-| Llama-4-Scout-17B-16E-Instruct                 | Function Calling | Novita AI      | meta-llama/llama-4-scout-17b-16e-instruct-FC-novita         |
-| Llama-4-Scout-17B-16E-Instruct                 | Function Calling | Self-hosted 💻 | meta-llama/Llama-4-Scout-17B-16E-Instruct-FC                |
-| MiniCPM3-4B                                    | Prompt           | Self-hosted 💻 | openbmb/MiniCPM3-4B                                         |
-| MiniCPM3-4B-FC                                 | Function Calling | Self-hosted 💻 | openbmb/MiniCPM3-4B-FC                                      |
-| Ministral-8B-Instruct-2410                     | Function Calling | Self-hosted 💻 | mistralai/Ministral-8B-Instruct-2410                        |
-| mistral-large-2411                             | Function Calling | Mistral AI     | mistral-large-2411-FC                                       |
-| mistral-large-2411                             | Prompt           | Mistral AI     | mistral-large-2411                                          |
-| Mistral-small-2503                             | Function Calling | Mistral AI     | mistral-small-2503-FC                                       |
-| Mistral-Small-2503                             | Prompt           | Mistral AI     | mistral-small-2503                                          |
-| Nemotron-4-340b-instruct                       | Prompt           | Nvidia         | nvidia/nemotron-4-340b-instruct                             |
-| Nexusflow-Raven-v2                             | Function Calling | Nexusflow      | Nexusflow-Raven-v2                                          |
-| o1-2024-12-17                                  | Function Calling | OpenAI         | o1-2024-12-17-FC                                            |
-| o1-2024-12-17                                  | Prompt           | OpenAI         | o1-2024-12-17                                               |
-| o3-mini-2025-01-31                             | Function Calling | OpenAI         | o3-mini-2025-01-31-FC                                       |
-| o3-mini-2025-01-31                             | Prompt           | OpenAI         | o3-mini-2025-01-31                                          |
-| Open-Mistral-Nemo-2407                         | Prompt           | Mistral AI     | open-mistral-nemo-2407                                      |
-| Open-Mistral-Nemo-2407                         | Function Calling | Mistral AI     | open-mistral-nemo-2407-FC                                   |
-| palmyra-x-004                                  | Function Calling | Writer         | palmyra-x-004                                               |
-| phi-4                                          | Prompt           | Self-hosted 💻 | microsoft/phi-4                                             |
-| Phi-4-mini-instruct                            | Prompt           | Self-hosted 💻 | microsoft/Phi-4-mini-instruct                               |
-| Phi-4-mini-instruct                            | Function Calling | Self-hosted 💻 | microsoft/Phi-4-mini-instruct-FC                            |
-| Qwen3-{0.6B,1.7B,4B,8B,14B,32B}                | Prompt           | Self-hosted 💻 | Qwen/Qwen3-{0.6B,1.7B,4B,8B,14B,32B}                        |
-| Qwen3-{0.6B,1.7B,4B,8B,14B,32B}                | Function Calling | Self-hosted 💻 | Qwen/Qwen3-{0.6B,1.7B,4B,8B,14B,32B}-FC                     |
-| Qwen3-{30B-A3B,235B-A22B}                      | Prompt           | Self-hosted 💻 | Qwen/Qwen3-{30B-A3B,235B-A22B}                              |
-| Qwen3-{30B-A3B,235B-A22B}                      | Function Calling | Self-hosted 💻 | Qwen/Qwen3-{30B-A3B,235B-A22B}-FC                           |
-| QwQ-32B                                        | Function Calling | Novita AI      | qwen/qwq-32b-FC-novita                                      |
-| QwQ-32B                                        | Prompt           | Novita AI      | qwen/qwq-32b-novita                                         |
-| Sky-T1-32B-Preview                             | Prompt           | Self-hosted 💻 | NovaSky-AI/Sky-T1-32B-Preview                               |
-| Snowflake/snowflake-arctic-instruct            | Prompt           | Snowflake      | snowflake/arctic                                            |
-| ThinkAgent-1B                                  | Function Calling | Self-hosted 💻 | ThinkAgents/ThinkAgent-1B                                   |
-| ToolACE-2-8B                                   | Function Calling | Self-hosted 💻 | Team-ACE/ToolACE-2-8B                                       |
-| watt-tool-{8B,70B}                             | Function Calling | Self-hosted 💻 | watt-ai/watt-tool-{8B,70B}                                  |
-| xiaoming-14B                                   | Prompt           | Mininglamp     | xiaoming-14B                                                |
-| xLAM-2-1b-fc-r                                 | Function Calling | Self-hosted 💻 | Salesforce/xLAM-2-1b-fc-r                                   |
-| xLAM-2-32b-fc-r                                | Function Calling | Self-hosted 💻 | Salesforce/xLAM-2-32b-fc-r                                  |
-| xLAM-2-3b-fc-r                                 | Function Calling | Self-hosted 💻 | Salesforce/xLAM-2-3b-fc-r                                   |
-| xLAM-2-70b-fc-r                                | Function Calling | Self-hosted 💻 | Salesforce/Llama-xLAM-2-70b-fc-r                            |
-| xLAM-2-8b-fc-r                                 | Function Calling | Self-hosted 💻 | Salesforce/Llama-xLAM-2-8b-fc-r                             |
-| yi-large                                       | Function Calling | 01.AI          | yi-large-fc                                                 |
-
-=======
 | Base Model                             | Type             | Provider       | Model ID on BFCL                                            |
 | -------------------------------------- | ---------------- | -------------- | ----------------------------------------------------------- |
 | Amazon-Nova-Lite-v1:0                  | Function Calling | AWS            | nova-lite-v1.0                                              |
@@ -133,12 +23,16 @@
 | BitAgent-8B                            | Prompt           | Self-hosted 💻 | BitAgent/BitAgent-8B                                        |
 | Claude-3-Opus-20240229                 | Function Calling | Anthropic      | claude-3-opus-20240229-FC                                   |
 | Claude-3-Opus-20240229                 | Prompt           | Anthropic      | claude-3-opus-20240229                                      |
+| Claude-Opus-4-20250514                 | Function Calling | Anthropic      | claude-opus-4-20250514                                      |
+| Claude-Opus-4-20250514                 | Prompt           | Anthropic      | claude-opus-4-20250514                                      |
 | claude-3.5-haiku-20241022              | Function Calling | Anthropic      | claude-3-5-haiku-20241022-FC                                |
 | claude-3.5-haiku-20241022              | Prompt           | Anthropic      | claude-3-5-haiku-20241022                                   |
 | Claude-3.5-Sonnet-20241022             | Function Calling | Anthropic      | claude-3-5-sonnet-20241022-FC                               |
 | Claude-3.5-Sonnet-20241022             | Prompt           | Anthropic      | claude-3-5-sonnet-20241022                                  |
 | Claude-3.7-Sonnet-20250219             | Function Calling | Anthropic      | claude-3-7-sonnet-20250219-FC                               |
 | Claude-3.7-Sonnet-20250219             | Prompt           | Anthropic      | claude-3-7-sonnet-20250219                                  |
+| Claude-Sonnet-4-20250514               | Function Calling | Anthropic      | claude-sonnet-4-20250514                                    |
+| Claude-Sonnet-4-20250514               | Prompt           | Anthropic      | claude-sonnet-4-20250514                                    |
 | CoALM-{8B, 70B, 405B}                  | Function Calling | Self-hosted 💻 | uiuc-convai/CoALM-{8B,70B,405B}                             |
 | Command A                              | Function Calling | Cohere         | command-a-03-2025-FC                                        |
 | Command R7B                            | Function Calling | Cohere         | command-r7b-12-2024-FC                                      |
@@ -239,7 +133,7 @@
 | xLAM-2-8b-fc-r                         | Function Calling | Self-hosted 💻 | Salesforce/Llama-xLAM-2-8b-fc-r                             |
 | yi-large                               | Function Calling | 01.AI          | yi-large-fc                                                 |
 | Ling-lite-v1.5                         | Prompt           | Ant Group      | Ling/ling-lite-v1.5                                         |
->>>>>>> 1db4958d
+
 ---
 
 ## Additional Requirements for Certain Models

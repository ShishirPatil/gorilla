# Table of Supported Models

Below is a comprehensive table of models supported for running leaderboard evaluations. Each model entry indicates whether it supports native Function Calling (FC) or requires a special prompt format to generate function calls. Models marked with `💻` are intended to be hosted locally (using vllm or sglang), while models without the `💻` icon are accessed via API calls. To quickly see all available models, you can also run the `bfcl models` command.

## Function Calling (FC) vs. Prompt Mode

- **Function Calling (FC) Mode:**  
  Models with native tool/function calling capabilities. For example, OpenAI GPT in FC mode uses the `tools` section as documented in the [OpenAI function calling guide](https://platform.openai.com/docs/guides/function-calling).

- **Prompt Mode:**  
  Models without native function calling capabilities rely on traditional prompt-based interactions to produce function calls in the desired format, and we supply the function definitions in the `system prompt` section as opposed to a dedicated `tools` section. Prompt mode also serve as an alternative approach for models that support FC mode but do not fully leverage its function calling ability (i.e., we only use its normal text generation capability).

## Understanding Versioned Models

For model names containing `{...}`, multiple versions are available. For example, `meta-llama/Llama-3.1-{8B,70B}-Instruct` means we support both models: `meta-llama/Llama-3.1-8B-Instruct` and `meta-llama/Llama-3.1-70B-Instruct`.

| Base Model                                     | Type             | Provider       | Model ID on BFCL                                            |
| ---------------------------------------------- | ---------------- | -------------- | ----------------------------------------------------------- |
| Amazon-Nova-Lite-v1:0                          | Function Calling | AWS            | nova-lite-v1.0                                              |
| Amazon-Nova-Micro-v1:0                         | Function Calling | AWS            | nova-micro-v1.0                                             |
| Amazon-Nova-Pro-v1:0                           | Function Calling | AWS            | nova-pro-v1.0                                               |
| Bielik-11B-v2.3-Instruct                       | Prompt           | Self-hosted 💻 | speakleash/Bielik-11B-v2.3-Instruct                         |
| BitAgent-8B                                    | Prompt           | Self-hosted 💻 | BitAgent/BitAgent-8B                                        |
| Claude-3-Opus-20240229                         | Function Calling | Anthropic      | claude-3-opus-20240229-FC                                   |
| Claude-3-Opus-20240229                         | Prompt           | Anthropic      | claude-3-opus-20240229                                      |
| claude-3.5-haiku-20241022                      | Function Calling | Anthropic      | claude-3-5-haiku-20241022-FC                                |
| claude-3.5-haiku-20241022                      | Prompt           | Anthropic      | claude-3-5-haiku-20241022                                   |
| Claude-3.5-Sonnet-20241022                     | Function Calling | Anthropic      | claude-3-5-sonnet-20241022-FC                               |
| Claude-3.5-Sonnet-20241022                     | Prompt           | Anthropic      | claude-3-5-sonnet-20241022                                  |
| Claude-3.7-Sonnet-20250219                     | Function Calling | Anthropic      | claude-3-7-sonnet-20250219-FC                               |
| Claude-3.7-Sonnet-20250219                     | Prompt           | Anthropic      | claude-3-7-sonnet-20250219                                  |
| CoALM-{8B, 70B, 405B}                          | Function Calling | Self-hosted 💻 | uiuc-convai/CoALM-{8B,70B,405B}                             |
| Command A                                      | Function Calling | Cohere         | command-a-03-2025-FC                                        |
| Command R7B                                    | Function Calling | Cohere         | command-r7b-12-2024-FC                                      |
| Command-R-Plus                                 | Function Calling | Cohere         | command-r-plus-FC                                           |
| DBRX-Instruct                                  | Prompt           | Databricks     | databricks-dbrx-instruct                                    |
| DeepSeek-R1                                    | Prompt           | DeepSeek       | DeepSeek-R1                                                 |
| DeepSeek-R1                                    | Prompt           | Self-hosted 💻 | deepseek-ai/DeepSeek-R1                                     |
| DeepSeek-V3                                    | Function Calling | DeepSeek       | DeepSeek-V3-FC                                              |
| Falcon3-{1B,3B,7B,10B}-Instruct                | Function Calling | Self-hosted 💻 | tiiuae/Falcon3-{1B,3B,7B,10B}-Instruct                      |
| FireFunction-v2                                | Function Calling | Fireworks AI   | firefunction-v2-FC                                          |
| Functionary-{Small,Medium}-v3.1                | Function Calling | MeetKai        | meetkai/functionary-{small,medium}-v3.1-FC                  |
| Gemini-2.0-Flash-001                           | Function Calling | Google         | gemini-2.0-flash-001-FC                                     |
| Gemini-2.0-Flash-001                           | Prompt           | Google         | gemini-2.0-flash-001                                        |
| Gemini-2.0-Flash-Lite-001                      | Function Calling | Google         | gemini-2.0-flash-lite-001-FC                                |
| Gemini-2.0-Flash-Lite-001                      | Prompt           | Google         | gemini-2.0-flash-lite-001                                   |
| Gemini-2.0-Flash-Thinking-Exp-01-21            | Prompt           | Google         | gemini-2.0-flash-thinking-exp-01-21                         |
| Gemini-2.5-Pro-Exp-03-25                       | Function Calling | Google         | gemini-2.5-pro-exp-03-25-FC                                 |
| Gemini-2.5-Pro-Exp-03-25                       | Prompt           | Google         | gemini-2.5-pro-exp-03-25                                    |
| Gemma-3-{1b,4b,12b,27b}-it                     | Prompt           | Self-hosted 💻 | google/gemma-3-{1b,4b,12b,27b}-it                           |
| GLM-4-9b-Chat                                  | Function Calling | Self-hosted 💻 | THUDM/glm-4-9b-chat                                         |
| GoGoAgent                                      | Prompt           | BitAgent       | BitAgent/GoGoAgent                                          |
| Gorilla-OpenFunctions-v2                       | Function Calling | Gorilla LLM    | gorilla-openfunctions-v2                                    |
| GPT-4.5-Preview-2025-02-27                     | Function Calling | OpenAI         | gpt-4.5-preview-2025-02-27-FC                               |
| GPT-4.5-Preview-2025-02-27                     | Prompt           | OpenAI         | gpt-4.5-preview-2025-02-27                                  |
| GPT-4o-2024-11-20                              | Function Calling | OpenAI         | gpt-4o-2024-11-20-FC                                        |
| GPT-4o-2024-11-20                              | Prompt           | OpenAI         | gpt-4o-2024-11-20                                           |
| GPT-4o-mini-2024-07-18                         | Function Calling | OpenAI         | gpt-4o-mini-2024-07-18-FC                                   |
| GPT-4o-mini-2024-07-18                         | Prompt           | OpenAI         | gpt-4o-mini-2024-07-18                                      |
| Granite-20b-FunctionCalling                    | Function Calling | Self-hosted 💻 | ibm-granite/granite-20b-functioncalling                     |
| Grok-3-beta                                    | Function Calling | xAI            | grok-3-beta-FC                                              |
| Grok-3-beta                                    | Prompt           | xAI            | grok-3-beta                                                 |
| Grok-3-mini-beta                               | Function Calling | xAI            | grok-3-mini-beta-FC                                         |
| Grok-3-mini-beta                               | Prompt           | xAI            | grok-3-mini-beta                                            |
| Haha-7B                                        | Prompt           | Self-hosted 💻 | ZJared/Haha-7B                                              |
| Hammer2.1-{7b,3b,1.5b,0.5b}                    | Function Calling | Self-hosted 💻 | MadeAgents/Hammer2.1-{7b,3b,1.5b,0.5b}                      |
| Llama-3.1-{8B,70B}-Instruct                    | Function Calling | Self-hosted 💻 | meta-llama/Llama-3.1-{8B,70B}-Instruct-FC                   |
| Llama-3.1-{8B,70B}-Instruct                    | Prompt           | Self-hosted 💻 | meta-llama/Llama-3.1-{8B,70B}-Instruct                      |
| Llama-3.2-{1B,3B}-Instruct                     | Function Calling | Self-hosted 💻 | meta-llama/Llama-3.2-{1B,3B}-Instruct-FC                    |
| Llama-3.3-70B-Instruct                         | Function Calling | Self-hosted 💻 | meta-llama/Llama-3.3-70B-Instruct-FC                        |
| Llama-4-Maverick-17B-128E-Instruct-FP8         | Prompt           | Novita AI      | meta-llama/llama-4-maverick-17b-128e-instruct-fp8-novita    |
| Llama-4-Maverick-17B-128E-Instruct-FP8         | Function Calling | Novita AI      | meta-llama/llama-4-maverick-17b-128e-instruct-fp8-FC-novita |
| Llama-4-Maverick-17B-128E-Instruct-FP8         | Function Calling | Self-hosted 💻 | meta-llama/Llama-4-Maverick-17B-128E-Instruct-FP8-FC        |
| Llama-4-Scout-17B-16E-Instruct                 | Prompt           | Novita AI      | meta-llama/llama-4-scout-17b-16e-instruct-novita            |
| Llama-4-Scout-17B-16E-Instruct                 | Function Calling | Novita AI      | meta-llama/llama-4-scout-17b-16e-instruct-FC-novita         |
| Llama-4-Scout-17B-16E-Instruct                 | Function Calling | Self-hosted 💻 | meta-llama/Llama-4-Scout-17B-16E-Instruct-FC                |
| MiniCPM3-4B                                    | Prompt           | Self-hosted 💻 | openbmb/MiniCPM3-4B                                         |
| MiniCPM3-4B-FC                                 | Function Calling | Self-hosted 💻 | openbmb/MiniCPM3-4B-FC                                      |
| Ministral-8B-Instruct-2410                     | Function Calling | Self-hosted 💻 | mistralai/Ministral-8B-Instruct-2410                        |
| mistral-large-2411                             | Function Calling | Mistral AI     | mistral-large-2411-FC                                       |
| mistral-large-2411                             | Prompt           | Mistral AI     | mistral-large-2411                                          |
| Mistral-small-2503                             | Function Calling | Mistral AI     | mistral-small-2503-FC                                       |
| Mistral-Small-2503                             | Prompt           | Mistral AI     | mistral-small-2503                                          |
| Nemotron-4-340b-instruct                       | Prompt           | Nvidia         | nvidia/nemotron-4-340b-instruct                             |
| Nexusflow-Raven-v2                             | Function Calling | Nexusflow      | Nexusflow-Raven-v2                                          |
| o1-2024-12-17                                  | Function Calling | OpenAI         | o1-2024-12-17-FC                                            |
| o1-2024-12-17                                  | Prompt           | OpenAI         | o1-2024-12-17                                               |
| o3-mini-2025-01-31                             | Function Calling | OpenAI         | o3-mini-2025-01-31-FC                                       |
| o3-mini-2025-01-31                             | Prompt           | OpenAI         | o3-mini-2025-01-31                                          |
| Open-Mistral-Nemo-2407                         | Prompt           | Mistral AI     | open-mistral-nemo-2407                                      |
| Open-Mistral-Nemo-2407                         | Function Calling | Mistral AI     | open-mistral-nemo-2407-FC                                   |
| palmyra-x-004                                  | Function Calling | Writer         | palmyra-x-004                                               |
<<<<<<< HEAD
| Phi-3-medium-{4k,128k}-instruct                | Prompt           | Self-hosted 💻 | microsoft/Phi-3-medium-{4k,128k}-instruct                   |
| Phi-3-mini-{4k,128k}-instruct                  | Prompt           | Self-hosted 💻 | microsoft/Phi-3-mini-{4k,128k}-instruct                     |
| Phi-3-small-{8k,128k}-instruct                 | Prompt           | Self-hosted 💻 | microsoft/Phi-3-small-{8k,128k}-instruct                    |
| Phi-3.5-mini-instruct                          | Prompt           | Self-hosted 💻 | microsoft/Phi-3.5-mini-instruct                             |
| Phi-4-mini-instruct                            | Prompt           | Self-hosted 💻 | microsoft/Phi-4-mini-instruct                               |
| Phi-4-mini-instruct                            | Function Calling | Self-hosted 💻 | microsoft/Phi-4-mini-instruct-FC                            |
| Qwen2-{1.5B,7B}-Instruct                       | Prompt           | Self-hosted 💻 | Qwen/Qwen2-{1.5B,7B}-Instruct                               |
=======
>>>>>>> 2559c6a2
| Qwen2.5-{0.5B,1.5B,3B,7B,14B,32B,72B}-Instruct | Prompt           | Self-hosted 💻 | Qwen/Qwen2.5-{0.5B,1.5B,3B,7B,14B,32B,72B}-Instruct         |
| Qwen2.5-{0.5B,1.5B,3B,7B,14B,32B,72B}-Instruct | Function Calling | Self-hosted 💻 | Qwen/Qwen2.5-{0.5B,1.5B,3B,7B,14B,32B,72B}-Instruct-FC      |
| QwQ-32B                                        | Function Calling | Novita AI      | qwen/qwq-32b-FC-novita                                      |
| QwQ-32B                                        | Prompt           | Novita AI      | qwen/qwq-32b-novita                                         |
| QwQ-32B-Preview                                | Prompt           | Self-hosted 💻 | Qwen/QwQ-32B-Preview                                        |
| Sky-T1-32B-Preview                             | Prompt           | Self-hosted 💻 | NovaSky-AI/Sky-T1-32B-Preview                               |
| Snowflake/snowflake-arctic-instruct            | Prompt           | Snowflake      | snowflake/arctic                                            |
| ThinkAgent-1B                                  | Function Calling | Self-hosted 💻 | ThinkAgents/ThinkAgent-1B                                   |
| ToolACE-2-8B                                   | Function Calling | Self-hosted 💻 | Team-ACE/ToolACE-2-8B                                       |
| watt-tool-{8B,70B}                             | Function Calling | Self-hosted 💻 | watt-ai/watt-tool-{8B,70B}                                  |
| xLAM-2-1b-fc-r                                 | Function Calling | Self-hosted 💻 | Salesforce/xLAM-2-1b-fc-r                                   |
| xLAM-2-32b-fc-r                                | Function Calling | Self-hosted 💻 | Salesforce/xLAM-2-32b-fc-r                                  |
| xLAM-2-3b-fc-r                                 | Function Calling | Self-hosted 💻 | Salesforce/xLAM-2-3b-fc-r                                   |
| xLAM-2-70b-fc-r                                | Function Calling | Self-hosted 💻 | Salesforce/Llama-xLAM-2-70b-fc-r                            |
| xLAM-2-8b-fc-r                                 | Function Calling | Self-hosted 💻 | Salesforce/Llama-xLAM-2-8b-fc-r                             |
| yi-large                                       | Function Calling | 01.AI          | yi-large-fc                                                 |
| xiaoming-14B                                   | Prompt | Mininglamp       | xiaoming-14B                                                |

---

## Additional Requirements for Certain Models

- **Gemini Models:**
  For `Gemini` models, we use the Google Vertex AI endpoint for inference. Ensure you have set the `VERTEX_AI_PROJECT_ID` and `VERTEX_AI_LOCATION` in your `.env` file.

- **Databricks Models:**
  For `databrick-dbrx-instruct`, you must create an Azure Databricks workspace and set up a dedicated inference endpoint. Provide the endpoint URL via `DATABRICKS_AZURE_ENDPOINT_URL` in `.env`.

- **Nova Models (AWS Bedrock):**
  For `Nova` models, set your `AWS_ACCESS_KEY_ID` and `AWS_SECRET_ACCESS_KEY` in your `.env` file. Make sure the necessary AWS Bedrock permissions are granted in the `us-east-1` region.

---

For more details and a summary of feature support across different models, see the [Berkeley Function Calling Leaderboard blog post](https://gorilla.cs.berkeley.edu/blogs/8_berkeley_function_calling_leaderboard.html#prompt).<|MERGE_RESOLUTION|>--- conflicted
+++ resolved
@@ -90,16 +90,8 @@
 | Open-Mistral-Nemo-2407                         | Prompt           | Mistral AI     | open-mistral-nemo-2407                                      |
 | Open-Mistral-Nemo-2407                         | Function Calling | Mistral AI     | open-mistral-nemo-2407-FC                                   |
 | palmyra-x-004                                  | Function Calling | Writer         | palmyra-x-004                                               |
-<<<<<<< HEAD
-| Phi-3-medium-{4k,128k}-instruct                | Prompt           | Self-hosted 💻 | microsoft/Phi-3-medium-{4k,128k}-instruct                   |
-| Phi-3-mini-{4k,128k}-instruct                  | Prompt           | Self-hosted 💻 | microsoft/Phi-3-mini-{4k,128k}-instruct                     |
-| Phi-3-small-{8k,128k}-instruct                 | Prompt           | Self-hosted 💻 | microsoft/Phi-3-small-{8k,128k}-instruct                    |
-| Phi-3.5-mini-instruct                          | Prompt           | Self-hosted 💻 | microsoft/Phi-3.5-mini-instruct                             |
 | Phi-4-mini-instruct                            | Prompt           | Self-hosted 💻 | microsoft/Phi-4-mini-instruct                               |
 | Phi-4-mini-instruct                            | Function Calling | Self-hosted 💻 | microsoft/Phi-4-mini-instruct-FC                            |
-| Qwen2-{1.5B,7B}-Instruct                       | Prompt           | Self-hosted 💻 | Qwen/Qwen2-{1.5B,7B}-Instruct                               |
-=======
->>>>>>> 2559c6a2
 | Qwen2.5-{0.5B,1.5B,3B,7B,14B,32B,72B}-Instruct | Prompt           | Self-hosted 💻 | Qwen/Qwen2.5-{0.5B,1.5B,3B,7B,14B,32B,72B}-Instruct         |
 | Qwen2.5-{0.5B,1.5B,3B,7B,14B,32B,72B}-Instruct | Function Calling | Self-hosted 💻 | Qwen/Qwen2.5-{0.5B,1.5B,3B,7B,14B,32B,72B}-Instruct-FC      |
 | QwQ-32B                                        | Function Calling | Novita AI      | qwen/qwq-32b-FC-novita                                      |

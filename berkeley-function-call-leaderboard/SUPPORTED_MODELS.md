# Table of Supported Models

Below is a comprehensive table of models supported for running leaderboard evaluations. Each model entry indicates whether it supports native Function Calling (FC) or requires a special prompt format to generate function calls. Models marked with `💻` are intended to be hosted locally (using vllm or sglang), while models without the `💻` icon are accessed via API calls. To quickly see all available models, you can also run the `bfcl models` command.

**Note:**

- **Function Calling (FC)** models directly support the function calling schema as documented by their respective providers.
- **Prompt** models do not natively support function calling. For these, we supply a consistent system message prompting the model to produce function calls in the desired format.

<<<<<<< HEAD
| Model                                                          | Type             |
| -------------------------------------------------------------- | ---------------- |
| gorilla-openfunctions-v2                                       | Function Calling |
| DeepSeek-R1                                                    | Prompt           |
| DeepSeek-V3-FC                                                 | Function Calling |
| claude-3-opus-20240229-FC                                      | Function Calling |
| claude-3-opus-20240229                                         | Prompt           |
| claude-3-5-sonnet-20241022-FC                                  | Function Calling |
| claude-3-5-sonnet-20241022                                     | Prompt           |
| claude-3-5-haiku-20241022-FC                                   | Function Calling |
| claude-3-5-haiku-20241022                                      | Prompt           |
| gpt-3.5-turbo-0125-FC                                          | Function Calling |
| gpt-3.5-turbo-0125                                             | Prompt           |
| gpt-4-turbo-2024-04-09-FC                                      | Function Calling |
| gpt-4-turbo-2024-04-09                                         | Prompt           |
| gpt-4o-2024-11-20-FC                                           | Function Calling |
| gpt-4o-2024-11-20                                              | Prompt           |
| gpt-4o-mini-2024-07-18-FC                                      | Function Calling |
| gpt-4o-mini-2024-07-18                                         | Prompt           |
| gpt-4.5-preview-2025-02-27-FC                                  | Function Calling |
| gpt-4.5-preview-2025-02-27                                     | Prompt           |
| o1-2024-12-17-FC                                               | Function Calling |
| o1-2024-12-17                                                  | Prompt           |
| o3-mini-2025-01-31-FC                                          | Function Calling |
| o3-mini-2025-01-31                                             | Prompt           |
| gemini-1.0-pro-002-FC                                          | Function Calling |
| gemini-1.0-pro-002                                             | Prompt           |
| gemini-1.5-pro-{001,002}-FC                                    | Function Calling |
| gemini-1.5-pro-{001,002}                                       | Prompt           |
| gemini-1.5-flash-{001,002}-FC                                  | Function Calling |
| gemini-1.5-flash-{001,002}                                     | Prompt           |
| gemini-2.0-pro-exp-02-05-FC                                    | Function Calling |
| gemini-2.0-pro-exp-02-05                                       | Prompt           |
| gemini-2.0-flash-001-FC                                        | Function Calling |
| gemini-2.0-flash-001                                           | Prompt           |
| gemini-2.0-flash-lite-preview-02-05-FC                         | Function Calling |
| gemini-2.0-flash-lite-preview-02-05                            | Prompt           |
| open-mixtral-{8x7b,8x22b}                                      | Prompt           |
| open-mixtral-8x22b-FC                                          | Function Calling |
| open-mistral-nemo-2407                                         | Prompt           |
| open-mistral-nemo-2407-FC                                      | Function Calling |
| mistral-large-2407-FC                                          | Function Calling |
| mistral-large-2407                                             | Prompt           |
| mistral-medium-2312                                            | Prompt           |
| mistral-small-2402-FC                                          | Function Calling |
| mistral-small-2402                                             | Prompt           |
| mistral-tiny-2312                                              | Prompt           |
| nova-pro-v1.0                                                  | Function Calling |
| nova-lite-v1.0                                                 | Function Calling |
| nova-macro-v1.0                                                | Function Calling |
| command-r-plus-FC                                              | Function Calling |
| command-r7b-12-2024-FC                                         | Function Calling |
| databrick-dbrx-instruct                                        | Prompt           |
| firefunction-{v1,v2}-FC                                        | Function Calling |
| yi-large-fc                                                    | Function Calling |
| grok-beta                                                      | Function Calling |
| nvidia/nemotron-4-340b-instruct                                | Prompt           |
| meetkai/functionary-{small,medium}-v3.1-FC                     | Function Calling |
| Nexusflow-Raven-v2                                             | Function Calling |
| palmyra-x-004                                                  | Function Calling |
| snowflake/arctic                                               | Prompt           |
| palmyra-x-004                                                  | Function Calling |
| BitAgent/GoGoAgent                                             | Prompt           |
| google/gemma-2-{2b,9b,27b}-it 💻                               | Prompt           |
| mistralai/Ministral-8B-Instruct-2410 💻                        | Function Calling |
| meta-llama/Meta-Llama-3-{8B,70B}-Instruct 💻                   | Prompt           |
| meta-llama/Llama-3.1-{8B,70B}-Instruct-FC 💻                   | Function Calling |
| meta-llama/Llama-3.1-{8B,70B}-Instruct 💻                      | Prompt           |
| meta-llama/Llama-3.2-{1B,3B}-Instruct 💻                       | Prompt           |
| meta-llama/Llama-3.3-70B-Instruct 💻                           | Prompt           |
| meta-llama/Llama-3.3-70B-Instruct-FC 💻                        | Function Calling |
| deepseek-ai/DeepSeek-V2.5 💻                                   | Function Calling |
| deepseek-ai/DeepSeek-V2-{Chat-0628,Lite-Chat} 💻               | Prompt           |
| deepseek-ai/DeepSeek-Coder-V2-{Instruct-0724,Lite-Instruct} 💻 | Function Calling |
| Qwen/Qwen2.5-{0.5B,1.5B,3B,7B,14B,32B,72B}-Instruct 💻         | Prompt           |
| Qwen/Qwen2-{1.5B,7B}-Instruct 💻                               | Prompt           |
| Salesforce/xLAM-1b-fc-r 💻                                     | Function Calling |
| Salesforce/xLAM-7b-fc-r 💻                                     | Function Calling |
| Salesforce/xLAM-7b-r 💻                                        | Function Calling |
| Salesforce/xLAM-8x7b-r 💻                                      | Function Calling |
| Salesforce/xLAM-8x22b-r 💻                                     | Function Calling |
| microsoft/Phi-3.5-mini-instruct 💻                             | Prompt           |
| microsoft/Phi-3-medium-{4k,128k}-instruct 💻                   | Prompt           |
| microsoft/Phi-3-small-{8k,128k}-instruct 💻                    | Prompt           |
| microsoft/Phi-3-mini-{4k,128k}-instruct 💻                     | Prompt           |
| ibm-granite/granite-20b-functioncalling 💻                     | Function Calling |
| NousResearch/Hermes-2-Pro-Llama-3-{8B,70B} 💻                  | Function Calling |
| NousResearch/Hermes-2-Pro-Mistral-7B 💻                        | Function Calling |
| NousResearch/Hermes-2-Theta-Llama-3-{8B,70B} 💻                | Function Calling |
| MadeAgents/Hammer2.1-{7b,3b,1.5b,0.5b} 💻                      | Function Calling |
| openbmb/MiniCPM3-4B-FC 💻                                      | Function Calling |
| openbmb/MiniCPM3-4B 💻                                         | Prompt           |
| THUDM/glm-4-9b-chat 💻                                         | Function Calling |
| Team-ACE/ToolACE-8B 💻                                         | Function Calling |
| watt-ai/watt-tool-{8B,70B} 💻                                  | Function Calling |
| ZJared/Haha-7B 💻                                              | Prompt           |
| speakleash/Bielik-11B-v2.3-Instruct 💻                         | Prompt           |
| Qwen/QwQ-32B-Preview 💻                                        | Prompt           |
| NovaSky-AI/Sky-T1-32B-Preview 💻                               | Prompt           |
| tiiuae/Falcon3-{1B,3B,7B,10B}-Instruct 💻                      | Function Calling |
| uiuc-convai/CoALM-{8B,70B,405B} 💻                             | Function Calling |
| BitAgent/BitAgent-8B 💻                                        | Prompt           |
| ThinkAgents/ThinkAgent-1B 💻                                   | Prompt           |
=======
|Model | Type |
|---|---|
|gorilla-openfunctions-v2 | Function Calling|
|DeepSeek-R1 | Prompt|
|DeepSeek-V3-FC | Function Calling|
|claude-3-opus-20240229-FC | Function Calling |
|claude-3-opus-20240229 | Prompt |
|claude-3-7-sonnet-20250219-FC | Function Calling |
|claude-3-7-sonnet-20250219 | Prompt |
|claude-3-5-sonnet-20241022-FC | Function Calling |
|claude-3-5-sonnet-20241022 | Prompt |
|claude-3-5-haiku-20241022-FC | Function Calling |
|claude-3-5-haiku-20241022 | Prompt |
|gpt-3.5-turbo-0125-FC| Function Calling|
|gpt-3.5-turbo-0125| Prompt|
|gpt-4-turbo-2024-04-09-FC| Function Calling|
|gpt-4-turbo-2024-04-09| Prompt|
|gpt-4o-2024-11-20-FC | Function Calling|
|gpt-4o-2024-11-20 | Prompt|
|gpt-4o-mini-2024-07-18-FC | Function Calling|
|gpt-4o-mini-2024-07-18 | Prompt|
|gpt-4.5-preview-2025-02-27-FC | Function Calling|
|gpt-4.5-preview-2025-02-27 | Prompt|
|o1-2024-12-17-FC | Function Calling|
|o1-2024-12-17 | Prompt|
|o3-mini-2025-01-31-FC | Function Calling|
|o3-mini-2025-01-31 | Prompt|
|gemini-2.0-flash-thinking-exp-01-21 | Prompt|
|gemini-2.0-pro-exp-02-05-FC | Function Calling|
|gemini-2.0-pro-exp-02-05 | Prompt|
|gemini-2.0-flash-001-FC | Function Calling|
|gemini-2.0-flash-001 | Prompt|
|gemini-2.0-flash-lite-001-FC | Function Calling|
|gemini-2.0-flash-lite-001 | Prompt|
|open-mixtral-{8x7b,8x22b} | Prompt|
|open-mixtral-8x22b-FC | Function Calling|
|open-mistral-nemo-2407 | Prompt|
|open-mistral-nemo-2407-FC | Function Calling|
|mistral-large-2407-FC | Function Calling|
|mistral-large-2407 | Prompt|
|mistral-medium-2312 | Prompt|
|mistral-small-2402-FC | Function Calling|
|mistral-small-2402 | Prompt|
|mistral-tiny-2312 | Prompt|
|nova-pro-v1.0| Function Calling|
|nova-lite-v1.0| Function Calling|
|nova-macro-v1.0| Function Calling|
|command-r-plus-FC | Function Calling|
|command-r7b-12-2024-FC | Function Calling|
|databrick-dbrx-instruct | Prompt|
|firefunction-{v1,v2}-FC | Function Calling|
|yi-large-fc | Function Calling|
|grok-beta | Function Calling|
|nvidia/nemotron-4-340b-instruct| Prompt|
|meetkai/functionary-{small,medium}-v3.1-FC| Function Calling|
|Nexusflow-Raven-v2 | Function Calling|
|palmyra-x-004 | Function Calling|
|snowflake/arctic | Prompt|
|palmyra-x-004 | Function Calling|
|BitAgent/GoGoAgent | Prompt|
|deepseek-ai/DeepSeek-R1 💻| Prompt|
|google/gemma-2-{2b,9b,27b}-it 💻| Prompt|
|mistralai/Ministral-8B-Instruct-2410 💻| Function Calling|
|meta-llama/Meta-Llama-3-{8B,70B}-Instruct 💻| Prompt|
|meta-llama/Llama-3.1-{8B,70B}-Instruct-FC 💻| Function Calling|
|meta-llama/Llama-3.1-{8B,70B}-Instruct 💻| Prompt|
|meta-llama/Llama-3.2-{1B,3B}-Instruct 💻| Prompt|
|meta-llama/Llama-3.3-70B-Instruct 💻| Prompt|
|meta-llama/Llama-3.3-70B-Instruct-FC 💻| Function Calling|
|deepseek-ai/DeepSeek-V2.5 💻| Function Calling|
|deepseek-ai/DeepSeek-V2-{Chat-0628,Lite-Chat} 💻| Prompt|
|deepseek-ai/DeepSeek-Coder-V2-{Instruct-0724,Lite-Instruct} 💻| Function Calling|
|Qwen/Qwen2.5-{0.5B,1.5B,3B,7B,14B,32B,72B}-Instruct 💻| Prompt|
|Qwen/Qwen2.5-{0.5B,1.5B,3B,7B,14B,32B,72B}-Instruct-FC 💻| Function Calling|
|Qwen/Qwen2-{1.5B,7B}-Instruct 💻| Prompt|
|Salesforce/xLAM-1b-fc-r 💻| Function Calling|
|Salesforce/xLAM-7b-fc-r 💻| Function Calling|
|Salesforce/xLAM-7b-r 💻| Function Calling|
|Salesforce/xLAM-8x7b-r 💻| Function Calling|
|Salesforce/xLAM-8x22b-r 💻| Function Calling|
|microsoft/Phi-3.5-mini-instruct 💻| Prompt|
|microsoft/Phi-3-medium-{4k,128k}-instruct 💻| Prompt|
|microsoft/Phi-3-small-{8k,128k}-instruct 💻| Prompt|
|microsoft/Phi-3-mini-{4k,128k}-instruct 💻| Prompt|
|ibm-granite/granite-20b-functioncalling 💻| Function Calling|
|NousResearch/Hermes-2-Pro-Llama-3-{8B,70B} 💻| Function Calling|
|NousResearch/Hermes-2-Pro-Mistral-7B 💻| Function Calling|
|NousResearch/Hermes-2-Theta-Llama-3-{8B,70B} 💻| Function Calling|
|MadeAgents/Hammer2.1-{7b,3b,1.5b,0.5b} 💻| Function Calling|
|openbmb/MiniCPM3-4B-FC 💻| Function Calling|
|openbmb/MiniCPM3-4B 💻| Prompt|
|THUDM/glm-4-9b-chat 💻| Function Calling|
|Team-ACE/ToolACE-8B 💻| Function Calling|
|Team-ACE/ToolACE-2-8B 💻| Function Calling|
|watt-ai/watt-tool-{8B,70B} 💻| Function Calling|
|ZJared/Haha-7B 💻| Prompt|
|speakleash/Bielik-11B-v2.3-Instruct 💻| Prompt|
|Qwen/QwQ-32B-Preview 💻| Prompt|
|NovaSky-AI/Sky-T1-32B-Preview 💻| Prompt|
|tiiuae/Falcon3-{1B,3B,7B,10B}-Instruct 💻| Function Calling|
|uiuc-convai/CoALM-{8B,70B,405B} 💻| Function Calling|
|BitAgent/BitAgent-8B 💻| Prompt|
>>>>>>> 9b17c680

---

## Understanding Versioned Models

For model names containing `{...}`, multiple versions are available. For example, `meta-llama/Llama-3.1-{8B,70B}-Instruct` means we support both models: `meta-llama/Llama-3.1-8B-Instruct` and `meta-llama/Llama-3.1-70B-Instruct`.

## Additional Requirements for Certain Models

- **Gemini Models:**  
  For `Gemini` models, we use the Google Vertex AI endpoint for inference. Ensure you have set the `VERTEX_AI_PROJECT_ID` and `VERTEX_AI_LOCATION` in your `.env` file.

- **Databricks Models:**  
  For `databrick-dbrx-instruct`, you must create an Azure Databricks workspace and set up a dedicated inference endpoint. Provide the endpoint URL via `DATABRICKS_AZURE_ENDPOINT_URL` in `.env`.

- **Nova Models (AWS Bedrock):**  
  For `Nova` models, set your `AWS_ACCESS_KEY_ID` and `AWS_SECRET_ACCESS_KEY` in your `.env` file. Make sure the necessary AWS Bedrock permissions are granted in the `us-east-1` region.

---

For more details and a summary of feature support across different models, see the [Berkeley Function Calling Leaderboard blog post](https://gorilla.cs.berkeley.edu/blogs/8_berkeley_function_calling_leaderboard.html#prompt).<|MERGE_RESOLUTION|>--- conflicted
+++ resolved
@@ -7,111 +7,6 @@
 - **Function Calling (FC)** models directly support the function calling schema as documented by their respective providers.
 - **Prompt** models do not natively support function calling. For these, we supply a consistent system message prompting the model to produce function calls in the desired format.
 
-<<<<<<< HEAD
-| Model                                                          | Type             |
-| -------------------------------------------------------------- | ---------------- |
-| gorilla-openfunctions-v2                                       | Function Calling |
-| DeepSeek-R1                                                    | Prompt           |
-| DeepSeek-V3-FC                                                 | Function Calling |
-| claude-3-opus-20240229-FC                                      | Function Calling |
-| claude-3-opus-20240229                                         | Prompt           |
-| claude-3-5-sonnet-20241022-FC                                  | Function Calling |
-| claude-3-5-sonnet-20241022                                     | Prompt           |
-| claude-3-5-haiku-20241022-FC                                   | Function Calling |
-| claude-3-5-haiku-20241022                                      | Prompt           |
-| gpt-3.5-turbo-0125-FC                                          | Function Calling |
-| gpt-3.5-turbo-0125                                             | Prompt           |
-| gpt-4-turbo-2024-04-09-FC                                      | Function Calling |
-| gpt-4-turbo-2024-04-09                                         | Prompt           |
-| gpt-4o-2024-11-20-FC                                           | Function Calling |
-| gpt-4o-2024-11-20                                              | Prompt           |
-| gpt-4o-mini-2024-07-18-FC                                      | Function Calling |
-| gpt-4o-mini-2024-07-18                                         | Prompt           |
-| gpt-4.5-preview-2025-02-27-FC                                  | Function Calling |
-| gpt-4.5-preview-2025-02-27                                     | Prompt           |
-| o1-2024-12-17-FC                                               | Function Calling |
-| o1-2024-12-17                                                  | Prompt           |
-| o3-mini-2025-01-31-FC                                          | Function Calling |
-| o3-mini-2025-01-31                                             | Prompt           |
-| gemini-1.0-pro-002-FC                                          | Function Calling |
-| gemini-1.0-pro-002                                             | Prompt           |
-| gemini-1.5-pro-{001,002}-FC                                    | Function Calling |
-| gemini-1.5-pro-{001,002}                                       | Prompt           |
-| gemini-1.5-flash-{001,002}-FC                                  | Function Calling |
-| gemini-1.5-flash-{001,002}                                     | Prompt           |
-| gemini-2.0-pro-exp-02-05-FC                                    | Function Calling |
-| gemini-2.0-pro-exp-02-05                                       | Prompt           |
-| gemini-2.0-flash-001-FC                                        | Function Calling |
-| gemini-2.0-flash-001                                           | Prompt           |
-| gemini-2.0-flash-lite-preview-02-05-FC                         | Function Calling |
-| gemini-2.0-flash-lite-preview-02-05                            | Prompt           |
-| open-mixtral-{8x7b,8x22b}                                      | Prompt           |
-| open-mixtral-8x22b-FC                                          | Function Calling |
-| open-mistral-nemo-2407                                         | Prompt           |
-| open-mistral-nemo-2407-FC                                      | Function Calling |
-| mistral-large-2407-FC                                          | Function Calling |
-| mistral-large-2407                                             | Prompt           |
-| mistral-medium-2312                                            | Prompt           |
-| mistral-small-2402-FC                                          | Function Calling |
-| mistral-small-2402                                             | Prompt           |
-| mistral-tiny-2312                                              | Prompt           |
-| nova-pro-v1.0                                                  | Function Calling |
-| nova-lite-v1.0                                                 | Function Calling |
-| nova-macro-v1.0                                                | Function Calling |
-| command-r-plus-FC                                              | Function Calling |
-| command-r7b-12-2024-FC                                         | Function Calling |
-| databrick-dbrx-instruct                                        | Prompt           |
-| firefunction-{v1,v2}-FC                                        | Function Calling |
-| yi-large-fc                                                    | Function Calling |
-| grok-beta                                                      | Function Calling |
-| nvidia/nemotron-4-340b-instruct                                | Prompt           |
-| meetkai/functionary-{small,medium}-v3.1-FC                     | Function Calling |
-| Nexusflow-Raven-v2                                             | Function Calling |
-| palmyra-x-004                                                  | Function Calling |
-| snowflake/arctic                                               | Prompt           |
-| palmyra-x-004                                                  | Function Calling |
-| BitAgent/GoGoAgent                                             | Prompt           |
-| google/gemma-2-{2b,9b,27b}-it 💻                               | Prompt           |
-| mistralai/Ministral-8B-Instruct-2410 💻                        | Function Calling |
-| meta-llama/Meta-Llama-3-{8B,70B}-Instruct 💻                   | Prompt           |
-| meta-llama/Llama-3.1-{8B,70B}-Instruct-FC 💻                   | Function Calling |
-| meta-llama/Llama-3.1-{8B,70B}-Instruct 💻                      | Prompt           |
-| meta-llama/Llama-3.2-{1B,3B}-Instruct 💻                       | Prompt           |
-| meta-llama/Llama-3.3-70B-Instruct 💻                           | Prompt           |
-| meta-llama/Llama-3.3-70B-Instruct-FC 💻                        | Function Calling |
-| deepseek-ai/DeepSeek-V2.5 💻                                   | Function Calling |
-| deepseek-ai/DeepSeek-V2-{Chat-0628,Lite-Chat} 💻               | Prompt           |
-| deepseek-ai/DeepSeek-Coder-V2-{Instruct-0724,Lite-Instruct} 💻 | Function Calling |
-| Qwen/Qwen2.5-{0.5B,1.5B,3B,7B,14B,32B,72B}-Instruct 💻         | Prompt           |
-| Qwen/Qwen2-{1.5B,7B}-Instruct 💻                               | Prompt           |
-| Salesforce/xLAM-1b-fc-r 💻                                     | Function Calling |
-| Salesforce/xLAM-7b-fc-r 💻                                     | Function Calling |
-| Salesforce/xLAM-7b-r 💻                                        | Function Calling |
-| Salesforce/xLAM-8x7b-r 💻                                      | Function Calling |
-| Salesforce/xLAM-8x22b-r 💻                                     | Function Calling |
-| microsoft/Phi-3.5-mini-instruct 💻                             | Prompt           |
-| microsoft/Phi-3-medium-{4k,128k}-instruct 💻                   | Prompt           |
-| microsoft/Phi-3-small-{8k,128k}-instruct 💻                    | Prompt           |
-| microsoft/Phi-3-mini-{4k,128k}-instruct 💻                     | Prompt           |
-| ibm-granite/granite-20b-functioncalling 💻                     | Function Calling |
-| NousResearch/Hermes-2-Pro-Llama-3-{8B,70B} 💻                  | Function Calling |
-| NousResearch/Hermes-2-Pro-Mistral-7B 💻                        | Function Calling |
-| NousResearch/Hermes-2-Theta-Llama-3-{8B,70B} 💻                | Function Calling |
-| MadeAgents/Hammer2.1-{7b,3b,1.5b,0.5b} 💻                      | Function Calling |
-| openbmb/MiniCPM3-4B-FC 💻                                      | Function Calling |
-| openbmb/MiniCPM3-4B 💻                                         | Prompt           |
-| THUDM/glm-4-9b-chat 💻                                         | Function Calling |
-| Team-ACE/ToolACE-8B 💻                                         | Function Calling |
-| watt-ai/watt-tool-{8B,70B} 💻                                  | Function Calling |
-| ZJared/Haha-7B 💻                                              | Prompt           |
-| speakleash/Bielik-11B-v2.3-Instruct 💻                         | Prompt           |
-| Qwen/QwQ-32B-Preview 💻                                        | Prompt           |
-| NovaSky-AI/Sky-T1-32B-Preview 💻                               | Prompt           |
-| tiiuae/Falcon3-{1B,3B,7B,10B}-Instruct 💻                      | Function Calling |
-| uiuc-convai/CoALM-{8B,70B,405B} 💻                             | Function Calling |
-| BitAgent/BitAgent-8B 💻                                        | Prompt           |
-| ThinkAgents/ThinkAgent-1B 💻                                   | Prompt           |
-=======
 |Model | Type |
 |---|---|
 |gorilla-openfunctions-v2 | Function Calling|
@@ -214,7 +109,7 @@
 |tiiuae/Falcon3-{1B,3B,7B,10B}-Instruct 💻| Function Calling|
 |uiuc-convai/CoALM-{8B,70B,405B} 💻| Function Calling|
 |BitAgent/BitAgent-8B 💻| Prompt|
->>>>>>> 9b17c680
+|ThinkAgents/ThinkAgent-1B 💻| Prompt|
 
 ---
 

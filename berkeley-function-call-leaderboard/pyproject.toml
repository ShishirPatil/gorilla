--- conflicted
+++ resolved
@@ -17,6 +17,7 @@
     "tqdm",
     "numpy==1.26.4",
     "pandas",
+    "pathlib",
     "huggingface_hub",
     "pydantic>=2.8.2",
     "python-dotenv>=1.0.1",
@@ -27,14 +28,9 @@
     "mistralai==1.1.0",
     "anthropic==0.31.1",
     "cohere==5.5.8",
-<<<<<<< HEAD
-    "google-cloud-aiplatform==1.65.0",
     "typer>=0.12.5",
     "tabulate>=0.9.0",
-=======
     "google-cloud-aiplatform>=1.70.0",
->>>>>>> 956fa0df
-    "pathlib",
 ]
 
 [project.scripts]

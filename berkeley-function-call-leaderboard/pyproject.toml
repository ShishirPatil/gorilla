--- conflicted
+++ resolved
@@ -28,13 +28,8 @@
     "cohere==5.5.8",
     "typer>=0.12.5",
     "tabulate>=0.9.0",
-<<<<<<< HEAD
-    "google-cloud-aiplatform>=1.70.0",
-    "google-cloud-aiplatform==1.70.0",
     "datamodel-code-generator==0.25.7",
-=======
     "google-cloud-aiplatform==1.72.0",
->>>>>>> feef1e29
     "mpmath==1.3.0",
     "tenacity==9.0.0"
 ]

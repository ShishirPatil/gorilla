import re, ast, builtins, ast, json
from model_handler.model_style import ModelStyle
from model_handler.constant import JAVA_TYPE_CONVERSION, JS_TYPE_CONVERSION
from model_handler.java_parser import parse_java_function_call
from model_handler.js_parser import parse_javascript_function_call
from model_handler.constant import GORILLA_TO_OPENAPI, USE_COHERE_OPTIMIZATION


def _cast_to_openai_type(properties, mapping, test_category):
    for key, value in properties.items():
        if "type" not in value:
            properties[key]["type"] = "string"
        else:
            var_type = value["type"]
            if mapping == GORILLA_TO_OPENAPI and var_type == "float":
                properties[key]["format"] = "float"
                properties[key]["description"] += " This is a float type value."
            if var_type in mapping:
                properties[key]["type"] = mapping[var_type]
            else:
                properties[key]["type"] = "string"

        # Currently support:
        # - list of any
        # - list of list of any
        # - list of dict
        # - list of list of dict
        # - dict of any

        if properties[key]["type"] == "array" or properties[key]["type"] == "object":
            if "properties" in properties[key]:
                properties[key]["properties"] = _cast_to_openai_type(
                    properties[key]["properties"], mapping, test_category
                )
            elif "items" in properties[key]:
                properties[key]["items"]["type"] = mapping[
                    properties[key]["items"]["type"]
                ]
                if (
                    properties[key]["items"]["type"] == "array"
                    and "items" in properties[key]["items"]
                ):
                    properties[key]["items"]["items"]["type"] = mapping[
                        properties[key]["items"]["items"]["type"]
                    ]
                elif (
                    properties[key]["items"]["type"] == "object"
                    and "properties" in properties[key]["items"]
                ):
                    properties[key]["items"]["properties"] = _cast_to_openai_type(
                        properties[key]["items"]["properties"], mapping, test_category
                    )
    return properties


def convert_to_tool(
    functions, mapping, model_style, test_category, stringify_parameters=False
):
    oai_tool = []
    for item in functions:
        if "." in item["name"] and (
            model_style == ModelStyle.OpenAI
            or model_style == ModelStyle.Mistral
            or model_style == ModelStyle.Google
            or model_style == ModelStyle.OSSMODEL
<<<<<<< HEAD
            or model_style == ModelStyle.COHERE
=======
            or model_style == ModelStyle.Anthropic_FC
>>>>>>> 1d8d51d0
        ):
            # OAI does not support "." in the function name so we replace it with "_". ^[a-zA-Z0-9_-]{1,64}$ is the regex for the name.
            item["name"] = re.sub(r"\.", "_", item["name"])
        item["parameters"]["type"] = "object"
        item["parameters"]["properties"] = _cast_to_openai_type(
            item["parameters"]["properties"], mapping, test_category
        )
        # When Java and Javascript, for OpenAPI compatible models, let it become string.
        if (
            model_style
            in [
                ModelStyle.OpenAI,
                ModelStyle.Mistral,
                ModelStyle.Google,
                ModelStyle.Anthropic_Prompt,
                ModelStyle.Anthropic_FC,
                ModelStyle.FIREWORK_AI,
                ModelStyle.OSSMODEL,
                ModelStyle.COHERE,
            ]
            and stringify_parameters
        ):
            properties = item["parameters"]["properties"]
            if test_category == "java":
                for key, value in properties.items():
                    if value["type"] in JAVA_TYPE_CONVERSION:
                        properties[key]["type"] = "string"
            elif test_category == "javascript":
                for key, value in properties.items():
                    if value["type"] in JS_TYPE_CONVERSION:
                        properties[key]["type"] = "string"
        if model_style == ModelStyle.Anthropic_FC:
            item["input_schema"] = item["parameters"]
            del item["parameters"]
        if model_style == ModelStyle.Google:
            # Remove fields that are not supported by Gemini today.
            for params in item["parameters"]["properties"].values():
                if "default" in params:
                    params["description"] += "The Default is:" + str(params["default"])
                    del params["default"]
                if "optional" in params:
                    del params["optional"]
                if "maximum" in params:
                    del params["maximum"]
                if "additionalProperties" in params:
                    params["description"] += "The additional properties:" +str(params["additionalProperties"])
                    del params["additionalProperties"]
        if model_style == ModelStyle.COHERE:
            if USE_COHERE_OPTIMIZATION:
                if "required" not in item["parameters"]:
                    item["parameters"]["required"] = []
                for param_name, params in item["parameters"]["properties"].items():
                    if "description" not in params:
                        params["description"] = ""

                    if "default" in params:
                        params["description"] += " The default value is: " + str(params["default"])
                        if param_name not in item["parameters"]["required"]:
                            item["parameters"]["required"].append(param_name)
                        del params["default"]
                    if "additionalProperties" in params:
                        params["description"] += " Additional properties: " + str(params["additionalProperties"])
                        del params["additionalProperties"]
                    if "items" in params:
                        inner_type = ""
                        if "items" in params["items"] and "type" in params["items"]["items"]:
                            # 2D list
                            inner_type = params["items"]["items"]["type"]
                            params["type"] = f"list[list[{inner_type}]]"
                        elif "type" in params["items"]:
                            # 1D list
                            inner_type = params["items"]["type"]
                            params["type"] = f"list[{inner_type}]"
                        if "items" in params and "enum" in params["items"] and params["items"]["enum"]:
                            params["description"] += " Possible enum values: "
                            params["description"] += ", ".join(params["items"]["enum"])
                            params["description"] += "."

                        del params["items"]
                    if "properties" in params:
                        params["description"] += " Dictionary properties:"
                        for name, property_ in params["properties"].items():
                            property_type = property_.get("type", mapping["string"])
                            property_description = property_.get("description", "")
                            params["description"] += f" {name} ({property_type}): {property_description}"
                        del params["properties"]
                    if "enum" in params:
                        params["description"] += " Possible enum values: " + str(params["enum"])
                        del params["enum"]
                    # add ranges to description
                    if "percentage" not in params["description"]:
                        params["description"] = params["description"].replace(
                            "rate ", "rate (from 0.0 to 1.0) "
                        )
                    params["description"] = params["description"].replace(
                        "percentage ", "percentage (from 0 to 100) "
                    )
                    params["description"] = params["description"].replace(
                        "currency ", "currency (3 letter ISO code) "
                    )
            else: 
                for params in item["parameters"]["properties"].values():
                    if "description" not in params:
                        params["description"] = ""
                    if "default" in params:
                        params["description"] += " The default value is: " + str(params["default"])
                        del params["default"]
                    if "additionalProperties" in params:
                        params["description"] += " Additional properties: " + str(params["additionalProperties"])
                        del params["additionalProperties"]
                    if "items" in params:
                        params["description"] += " List Items type: " + str(params["items"])
                        del params["items"]
                    if "properties" in params:
                        params["description"] += " Dictionary properties: " + str(params["properties"])
                        del params["properties"]
        if model_style in [
            ModelStyle.Anthropic_Prompt,
            ModelStyle.Google,
            ModelStyle.OSSMODEL,
        ]:
            oai_tool.append(item)
        elif model_style == ModelStyle.COHERE:
            parameter = item["parameters"]["properties"]
            if "required" in item["parameters"]:
                required = item["parameters"]["required"]
            else:
                required = []
            parameter_definitions = {}
            for key, value in parameter.items():
                value["required"] = key in required
                parameter_definitions[key] = value
            oai_tool.append(
                {
                    "name": item["name"],
                    "description": item["description"],
                    "parameter_definitions": parameter_definitions,
                }
            )
        elif model_style in [
            ModelStyle.OpenAI,
            ModelStyle.Mistral,
            ModelStyle.FIREWORK_AI,
        ]:
            oai_tool.append({"type": "function", "function": item})
    return oai_tool


def convert_to_function_call(function_call_list):
    if type(function_call_list) == dict:
        function_call_list = [function_call_list]
    execution_list = []
    for function_call in function_call_list:
        for key, value in function_call.items():
            execution_list.append(
                f"{key}({','.join([f'{k}={repr(v)}' for k,v in json.loads(value).items()])})"
            )
    return execution_list


def convert_value(value, type_str):
    """Convert a string value into its appropriate Python data type based on the provided type string.

    Arg:
        value: the value to convert
        type_str: the type to convert the value to

    Returns:
        The value converted into the requested type or the original value
        if the conversion failed.
    """

    if type_str in ("list", "dict"):
        try:
            return ast.literal_eval(value)
        except:
            return value

    type_class = getattr(builtins, type_str)
    try:
        return type_class(value)
    except ValueError:
        return value


def ast_parse(input_str, language="Python"):
    if language == "Python":
        parsed = ast.parse(input_str, mode="eval")
        extracted = []
        for elem in parsed.body.elts:
            assert isinstance(elem, ast.Call)
            extracted.append(resolve_ast_by_type(elem))
        return extracted
    elif language == "Java":
        return parse_java_function_call(
            input_str[1:-1]
        )  # Remove the [ and ] from the string
    elif language == "JavaScript":
        return parse_javascript_function_call(input_str[1:-1])
    else:
        raise NotImplementedError(f"Unsupported language: {language}")


def resolve_ast_call(elem):
    # Handle nested attributes for deeply nested module paths
    func_parts = []
    func_part = elem.func
    while isinstance(func_part, ast.Attribute):
        func_parts.append(func_part.attr)
        func_part = func_part.value
    if isinstance(func_part, ast.Name):
        func_parts.append(func_part.id)
    func_name = ".".join(reversed(func_parts))
    args_dict = {}
    for arg in elem.keywords:
        output = resolve_ast_by_type(arg.value)
        args_dict[arg.arg] = output
    return {func_name: args_dict}


def resolve_ast_by_type(value):
    if isinstance(value, ast.Constant):
        if value.value is Ellipsis:
            output = "..."
        else:
            output = value.value
    elif isinstance(value, ast.UnaryOp):
        output = -value.operand.value
    elif isinstance(value, ast.List):
        output = [resolve_ast_by_type(v) for v in value.elts]
    elif isinstance(value, ast.Dict):
        output = {
            resolve_ast_by_type(k): resolve_ast_by_type(v)
            for k, v in zip(value.keys, value.values)
        }
    elif isinstance(
        value, ast.NameConstant
    ):  # Added this condition to handle boolean values
        output = value.value
    elif isinstance(
        value, ast.BinOp
    ):  # Added this condition to handle function calls as arguments
        binops = value
        left = resolve_ast_by_type(binops.left)
        if isinstance(binops.op, ast.Add):
            operator = "+"
        elif isinstance(binops.op, ast.Sub):
            operator = "-"
        elif isinstance(binops.op, ast.Mult):
            operator = "*"
        elif isinstance(binops.op, ast.Div):
            operator = "/"
        elif isinstance(binops.op, ast.Mod):
            operator = "%"
        right = resolve_ast_by_type(binops.right)
        output = f"{left} {operator} {right}"
    elif isinstance(value, ast.Name):
        output = value.id
    elif isinstance(value, ast.Call):
        output = resolve_ast_call(value)
    elif isinstance(value, ast.Tuple):
        output = tuple(resolve_ast_by_type(v) for v in value.elts)
    elif isinstance(value, ast.Lambda):
        output = eval(ast.unparse(value.body[0].value))
    elif isinstance(value, ast.Ellipsis):
        output = "..."
    elif isinstance(value, ast.Subscript):
        try:
            output = ast.unparse(value.body[0].value)
        except:
            output = ast.unparse(value.value) + "[" + ast.unparse(value.slice) + "]"
    else:
        raise Exception(f"Unsupported AST type: {type(value)}")
    return output


def augment_prompt_by_languge(prompt, test_category):
    if test_category == "java":
        prompt = prompt + "\n Note that the provided function is in Java 8 SDK syntax."
    elif test_category == "javascript":
        prompt = prompt + "\n Note that the provided function is in JavaScript."
    else:
        prompt = prompt + "\n Note that the provided function is in Python."
    return prompt


def language_specific_pre_processing(function, test_category, string_param):
    if type(function) is dict:
        function = [function]
    if len(function) == 0:
       return function
    for item in function:
        properties = item["parameters"]["properties"]
        if test_category == "java":
            for key, value in properties.items():
                if value["type"] == "Any" or value["type"] == "any":
                    properties[key][
                        "description"
                    ] += "This parameter can be of any type of Java object."
                    properties[key]["description"] += (
                        "This is Java" + value["type"] + " in string representation."
                    )
        elif test_category == "javascript":
            for key, value in properties.items():
                if value["type"] == "Any" or value["type"] == "any":
                    properties[key][
                        "description"
                    ] += "This parameter can be of any type of Javascript object."
                else:
                    if "description" not in properties[key]:
                        properties[key]["description"] = ""
                    properties[key]["description"] += (
                        "This is Javascript "
                        + value["type"]
                        + " in string representation."
                    )
        return function


def construct_tool_use_system_prompt(tools):
    tool_use_system_prompt = (
        "In this environment you have access to a set of tools you can use to answer the user's question.\n"
        "\n"
        "You may call them like this:\n"
        "<function_calls>\n"
        "<invoke>\n"
        "<tool_name>$TOOL_NAME</tool_name>\n"
        "<parameters>\n"
        "<$PARAMETER_NAME>$PARAMETER_VALUE</$PARAMETER_NAME>\n"
        "...\n"
        "</parameters>\n"
        "</invoke>\n"
        "</function_calls>\n"
        "\n"
        "Here are the tools available:\n"
        "<tools>\n"
        + "\n".join(
            [
                construct_format_tool_for_claude_prompt(
                    tool["name"], tool["description"], tool["parameters"]["properties"]
                )
                for tool in tools
            ]
        )
        + "\n</tools>"
    )

    return tool_use_system_prompt


def construct_format_tool_for_claude_prompt(name, description, parameters):
    constructed_prompt = (
        "<tool_description>\n"
        f"<tool_name>{name}</tool_name>\n"
        "<description>\n"
        f"{description}\n"
        "</description>\n"
        "<parameters>\n"
        f"{construct_format_parameters_prompt(parameters)}\n"
        "</parameters>\n"
        "</tool_description>"
    )

    return constructed_prompt


def construct_format_parameters_prompt(parameters):
    constructed_prompt = ""
    for parameter_name, parameter in parameters.items():
        if parameter_name == "required":
            continue
        if "description" in parameter:
            description_string = parameter["description"]
        else:
            description_string = ""
        if "default" in parameter:
            description_string += f"\nDefault value: {parameter['default']}"
        elif "items" in parameter:
            description_string += f"\n List element type: {str(parameter['items'])}"
        elif "properties" in parameter:
            description_string += (
                f"\n Dictionaries properties: {str(parameter['properties'])}"
            )
        if "description" in parameter:
            constructed_prompt += f"<parameter>\n<name>{parameter_name}</name>\n<type>{parameter['type']}</type>\n<description>{description_string}</description>\n</parameter>\n"
        else:
            constructed_prompt += f"<parameter>\n<name>{parameter_name}</name>\n<type>{parameter['type']}</type>\n</parameter>\n"
    constructed_prompt = constructed_prompt[:-1]
    return constructed_prompt


def _function_calls_valid_format_and_invoke_extraction(last_completion):
    """Check if the function call follows a valid format and extract the attempted function calls if so. Does not check if the tools actually exist or if they are called with the requisite params."""

    # Check if there are any of the relevant XML tags present that would indicate an attempted function call.
    function_call_tags = re.findall(
        r"<function_calls>|</function_calls>|<invoke>|</invoke>|<tool_name>|</tool_name>|<parameters>|</parameters>",
        last_completion,
        re.DOTALL,
    )
    if not function_call_tags:
        return {"status": True, "invokes": []}

    # Extract content between <function_calls> tags. If there are multiple we will only parse the first and ignore the rest, regardless of their correctness.
    match = re.search(
        r"<function_calls>(.*)</function_calls>", last_completion, re.DOTALL
    )
    if not match:
        return {
            "status": False,
            "reason": "No valid <function_calls></function_calls> tags present in your query.",
        }

    func_calls = match.group(1)

    prefix_match = re.search(r"^(.*?)<function_calls>", last_completion, re.DOTALL)
    if prefix_match:
        func_call_prefix_content = prefix_match.group(1)

    # Check for invoke tags
    invoke_regex = r"<invoke>.*?</invoke>"
    if not re.search(invoke_regex, func_calls, re.DOTALL):
        return {
            "status": False,
            "reason": "Missing <invoke></invoke> tags inside of <function_calls></function_calls> tags.",
        }

    # Check each invoke contains tool name and parameters
    invoke_strings = re.findall(invoke_regex, func_calls, re.DOTALL)
    invokes = []
    for invoke_string in invoke_strings:
        tool_name = re.findall(r"<tool_name>.*?</tool_name>", invoke_string, re.DOTALL)
        if not tool_name:
            return {
                "status": False,
                "reason": "Missing <tool_name></tool_name> tags inside of <invoke></invoke> tags.",
            }
        if len(tool_name) > 1:
            return {
                "status": False,
                "reason": "More than one tool_name specified inside single set of <invoke></invoke> tags.",
            }

        parameters = re.findall(
            r"<parameters>.*?</parameters>", invoke_string, re.DOTALL
        )
        if not parameters:
            return {
                "status": False,
                "reason": "Missing <parameters></paraeters> tags inside of <invoke></invoke> tags.",
            }
        if len(parameters) > 1:
            return {
                "status": False,
                "reason": "More than one set of <parameters></parameters> tags specified inside single set of <invoke></invoke> tags.",
            }

        # Check for balanced tags inside parameters
        tags = re.findall(
            r"<.*?>",
            parameters[0].replace("<parameters>", "").replace("</parameters>", ""),
            re.DOTALL,
        )
        if len(tags) % 2 != 0:
            return {
                "status": False,
                "reason": "Imbalanced tags inside <parameters></parameters> tags.",
            }

        # Loop through the tags and check if each even-indexed tag matches the tag in the position after it (with the / of course). If valid store their content for later use.
        parameters_with_values = []
        for i in range(0, len(tags), 2):
            opening_tag = tags[i]
            closing_tag = tags[i + 1]
            closing_tag_without_second_char = closing_tag[:1] + closing_tag[2:]
            if closing_tag[1] != "/" or opening_tag != closing_tag_without_second_char:
                return {
                    "status": False,
                    "reason": "Non-matching opening and closing tags inside <parameters></parameters> tags.",
                }

            parameters_with_values.append(
                (
                    opening_tag[1:-1],
                    re.search(
                        rf"{opening_tag}(.*?){closing_tag}", parameters[0], re.DOTALL
                    ).group(1),
                )
            )

        # Parse out the full function call
        invokes.append(
            {
                "tool_name": tool_name[0]
                .replace("<tool_name>", "")
                .replace("</tool_name>", ""),
                "parameters_with_values": parameters_with_values,
            }
        )

    return {
        "status": True,
        "invokes": invokes,
        "prefix_content": func_call_prefix_content,
    }


def _convert_value(value, type_str):
    """Convert a string value into its appropriate Python data type based on the provided type string.

    Arg:
        value: the value to convert
        type_str: the type to convert the value to

    Returns:
        The value converted into the requested type or the original value
        if the conversion failed.
    """

    if type_str in ("list", "dict"):
        try:
            return ast.literal_eval(value)
        except:
            return value
    if type_str == "string":
        type_str = "str"
    type_class = getattr(builtins, type_str)
    try:
        return type_class(value)
    except ValueError:
        return value<|MERGE_RESOLUTION|>--- conflicted
+++ resolved
@@ -63,11 +63,8 @@
             or model_style == ModelStyle.Mistral
             or model_style == ModelStyle.Google
             or model_style == ModelStyle.OSSMODEL
-<<<<<<< HEAD
+            or model_style == ModelStyle.Anthropic_FC
             or model_style == ModelStyle.COHERE
-=======
-            or model_style == ModelStyle.Anthropic_FC
->>>>>>> 1d8d51d0
         ):
             # OAI does not support "." in the function name so we replace it with "_". ^[a-zA-Z0-9_-]{1,64}$ is the regex for the name.
             item["name"] = re.sub(r"\.", "_", item["name"])
@@ -168,7 +165,7 @@
                     params["description"] = params["description"].replace(
                         "currency ", "currency (3 letter ISO code) "
                     )
-            else: 
+            else:
                 for params in item["parameters"]["properties"].values():
                     if "description" not in params:
                         params["description"] = ""

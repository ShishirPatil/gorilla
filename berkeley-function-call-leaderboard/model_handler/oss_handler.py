--- conflicted
+++ resolved
@@ -10,11 +10,11 @@
 )
 
 
-
 class OSSHandler(BaseHandler):
     def __init__(self, model_name, temperature=0.7, top_p=1, max_tokens=1000, dtype="float16") -> None:
-        super().__init__(model_name, temperature, top_p, max_tokens, dtype)
+        super().__init__(model_name, temperature, top_p, max_tokens)
         self.model_style = ModelStyle.OSSMODEL
+        self.dtype = dtype
 
     def _format_prompt(prompt, function, test_category):
         SYSTEM_PROMPT = """
@@ -35,16 +35,11 @@
         temperature,
         max_tokens,
         top_p,
-<<<<<<< HEAD
         dtype,
-        format_prompt_func,
-        index
-=======
         stop_token_ids=None,
         max_model_len=None,
         num_gpus=8,
         gpu_memory_utilization=0.9,
->>>>>>> f1417a80
     ):
         from vllm import LLM, SamplingParams
 
@@ -56,13 +51,9 @@
             top_p=top_p,
             stop_token_ids=stop_token_ids,
         )
-<<<<<<< HEAD
-        llm = LLM(model=model_path, dtype=dtype, trust_remote_code=True)
-        outputs = llm.generate(prompts, sampling_params)
-=======
         llm = LLM(
             model=model_path,
-            dtype="float16",
+            dtype=dtype,
             trust_remote_code=True,
             disable_custom_all_reduce=True,
             max_model_len=max_model_len,
@@ -71,7 +62,6 @@
         )
         outputs = llm.generate(test_question, sampling_params)
 
->>>>>>> f1417a80
         final_ans_jsons = []
         for output in outputs:
             text = output.outputs[0].text
@@ -103,40 +93,18 @@
     ):
         test_question = self.process_input(test_question, format_prompt_func)
 
-<<<<<<< HEAD
-
-        chunk_size = len(test_question) // num_gpus
-        ans_handles = []
-        for i in range(0, len(test_question), chunk_size):
-            ans_handles.append(
-                self._batch_generate.remote(
-                    test_question[i : i + chunk_size],
-                    test_category,
-                    self.model_name,
-                    self.temperature,
-                    self.max_tokens,
-                    self.top_p,
-                    self.dtype,
-                    format_prompt_func,
-                    i,
-                )
-            )
-        ans_jsons = []
-        for ans_handle in ans_handles:
-            ans_jsons.extend(ray.get(ans_handle))
-=======
         ans_jsons = self._batch_generate(
             test_question=test_question,
             model_path=self.model_name,
             temperature=self.temperature,
             max_tokens=self.max_tokens,
             top_p=self.top_p,
+            dtype=self.dtype,
             stop_token_ids=stop_token_ids,
             max_model_len=max_model_len,
             num_gpus=num_gpus,
             gpu_memory_utilization=gpu_memory_utilization,
         )
->>>>>>> f1417a80
 
         return ans_jsons, {"input_tokens": 0, "output_tokens": 0, "latency": 0}
 
@@ -152,6 +120,4 @@
         return decode_output
 
     def decode_execute(self, result):
-        return result
-
-                +        return result
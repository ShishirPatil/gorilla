from model_handler.oss_handler import OSSHandler
from model_handler.utils import ast_parse
import re


class GemmaHandler(OSSHandler):
    def __init__(self, model_name, temperature=0.001, top_p=1, max_tokens=1000) -> None:
        super().__init__(model_name, temperature, top_p, max_tokens)

<<<<<<< HEAD
    def _format_prompt(prompt, function, test_category):
        formatted_prompt = """
            <bos><start_of_turn>user\n
            You are an helpful assistant who has access to the following functions to help the user, you can use the functions if needed-\n
            {function}\n
            Here is the questions you need to answer:\n
            {prompt}\n
            Your job is to solve the above question using ONLY and strictly ONE line of python code given the above functions. If you think no function should be invoked return "[]".\n
            If you think one or more function should be invoked, return the function call in the format of [func1(params_name=params_value, params_name2=params_value2...), func2(params)] wrapped in python code"
            <end_of_turn>\n
            <start_of_turn>model\n
        """
        return formatted_prompt.format(function=function, prompt=prompt)

    def inference(
        self, test_question, num_gpus, gpu_memory_utilization, backend, format_prompt_func=_format_prompt
    ):
        return super().inference(
            test_question, num_gpus, gpu_memory_utilization, backend, format_prompt_func=format_prompt_func
        )

=======
>>>>>>> 30124c43
    def decode_ast(self, result, language="Python"):
        pattern = r"\[(.*)\]"

        # Searching for the pattern in the input text
        match = re.search(pattern, result, re.DOTALL)
        raw_input = match.group(1)
        func = "[" + raw_input + "]"
        decoded_output = ast_parse(func, language=language)
        return decoded_output

    def decode_execute(self, result):
        pattern = r"\[(.*)\]"

        # Searching for the pattern in the input text
        match = re.search(pattern, result, re.DOTALL)
        raw_input = match.group(1)
        func = "[" + raw_input + "]"
        decoded_output = ast_parse(func)
        execution_list = []
        for function_call in decoded_output:
            for key, value in function_call.items():
                execution_list.append(
                    f"{key}({','.join([f'{k}={repr(v)}' for k, v in value.items()])})"
                )
        return execution_list<|MERGE_RESOLUTION|>--- conflicted
+++ resolved
@@ -7,30 +7,6 @@
     def __init__(self, model_name, temperature=0.001, top_p=1, max_tokens=1000) -> None:
         super().__init__(model_name, temperature, top_p, max_tokens)
 
-<<<<<<< HEAD
-    def _format_prompt(prompt, function, test_category):
-        formatted_prompt = """
-            <bos><start_of_turn>user\n
-            You are an helpful assistant who has access to the following functions to help the user, you can use the functions if needed-\n
-            {function}\n
-            Here is the questions you need to answer:\n
-            {prompt}\n
-            Your job is to solve the above question using ONLY and strictly ONE line of python code given the above functions. If you think no function should be invoked return "[]".\n
-            If you think one or more function should be invoked, return the function call in the format of [func1(params_name=params_value, params_name2=params_value2...), func2(params)] wrapped in python code"
-            <end_of_turn>\n
-            <start_of_turn>model\n
-        """
-        return formatted_prompt.format(function=function, prompt=prompt)
-
-    def inference(
-        self, test_question, num_gpus, gpu_memory_utilization, backend, format_prompt_func=_format_prompt
-    ):
-        return super().inference(
-            test_question, num_gpus, gpu_memory_utilization, backend, format_prompt_func=format_prompt_func
-        )
-
-=======
->>>>>>> 30124c43
     def decode_ast(self, result, language="Python"):
         pattern = r"\[(.*)\]"
 

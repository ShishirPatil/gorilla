from model_handler.oss_handler import OSSHandler
from model_handler.utils import ast_parse


class LlamaHandler(OSSHandler):
    def __init__(self, model_name, temperature=0.001, top_p=1, max_tokens=1000) -> None:
        super().__init__(model_name, temperature, top_p, max_tokens)

    def _format_prompt(prompts, function, test_category):

        formatted_prompt = "<|begin_of_text|>"

        for prompt in prompts:
            formatted_prompt += f"<|start_header_id|>{prompt['role']}<|end_header_id|>{prompt['content']}<|eot_id|>"

        formatted_prompt += f"<|start_header_id|>assistant<|end_header_id|>"

        return formatted_prompt

    def inference(
<<<<<<< HEAD
        self, test_question, num_gpus, gpu_memory_utilization, backend, format_prompt_func=_format_prompt
    ):
        return super().inference(
            test_question, num_gpus, gpu_memory_utilization, backend, format_prompt_func=format_prompt_func
=======
        self,
        test_question,
        num_gpus,
        gpu_memory_utilization,
        format_prompt_func=_format_prompt,
    ):
        return super().inference(
            test_question,
            num_gpus,
            gpu_memory_utilization,
            format_prompt_func=format_prompt_func,
            use_default_system_prompt=True,
            include_default_formatting_prompt=True,
>>>>>>> 30124c43
        )

    def decode_ast(self, result, language="Python"):
        func = result
        func = func.replace("\n", "")  # remove new line characters
        if not func.startswith("["):
            func = "[" + func
        if not func.endswith("]"):
            func = func + "]"
        decoded_output = ast_parse(func, language)
        return decoded_output

    def decode_execute(self, result):
        func = result
        func = func.replace("\n", "")  # remove new line characters
        if not func.startswith("["):
            func = "[" + func
        if not func.endswith("]"):
            func = func + "]"
        decode_output = ast_parse(func)
        execution_list = []
        for function_call in decode_output:
            for key, value in function_call.items():
                execution_list.append(
                    f"{key}({','.join([f'{k}={repr(v)}' for k, v in value.items()])})"
                )
        return execution_list<|MERGE_RESOLUTION|>--- conflicted
+++ resolved
@@ -18,26 +18,21 @@
         return formatted_prompt
 
     def inference(
-<<<<<<< HEAD
-        self, test_question, num_gpus, gpu_memory_utilization, backend, format_prompt_func=_format_prompt
-    ):
-        return super().inference(
-            test_question, num_gpus, gpu_memory_utilization, backend, format_prompt_func=format_prompt_func
-=======
         self,
         test_question,
         num_gpus,
         gpu_memory_utilization,
+        backend,
         format_prompt_func=_format_prompt,
     ):
         return super().inference(
             test_question,
             num_gpus,
             gpu_memory_utilization,
+            backend,
             format_prompt_func=format_prompt_func,
             use_default_system_prompt=True,
             include_default_formatting_prompt=True,
->>>>>>> 30124c43
         )
 
     def decode_ast(self, result, language="Python"):

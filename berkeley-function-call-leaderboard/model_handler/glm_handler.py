--- conflicted
+++ resolved
@@ -18,14 +18,9 @@
 class GLMHandler(OSSHandler):
     def __init__(self, model_name, temperature=0.7, top_p=1, max_tokens=1000) -> None:
         super().__init__(model_name, temperature, top_p, max_tokens)
-<<<<<<< HEAD
         self.max_model_len = 4096
-=======
-        self.max_model_len=4096
->>>>>>> c0637bbb
         self.stop_token_ids = [151329, 151336, 151338]
 
-    
     def apply_chat_template(self, prompt, function, test_category):
         oai_tool = convert_to_tool(
             function, GORILLA_TO_OPENAPI, ModelStyle.OpenAI, test_category, True
@@ -35,18 +30,12 @@
             conversation, tokenize=False, add_generation_prompt=True
         )
 
-<<<<<<< HEAD
     def inference(self, test_question, num_gpus, gpu_memory_utilization):
-=======
-    
-    def inference(self, test_question, test_category, num_gpus):
->>>>>>> c0637bbb
         from transformers import AutoTokenizer
 
         self.tokenizer = AutoTokenizer.from_pretrained(
             self.model_name, trust_remote_code=True
         )
-<<<<<<< HEAD
 
         return super().inference(
             test_question,
@@ -56,25 +45,6 @@
             stop_token_ids=self.stop_token_ids,
             max_model_len=self.max_model_len,
         )
-=======
-        
-        test_question = self.process_input(
-            test_question, test_category, self.apply_chat_template
-        )
-        
-        ans_jsons = self._batch_generate(
-            test_question=test_question,
-            model_path=self.model_name,
-            temperature=self.temperature,
-            max_tokens=self.max_tokens,
-            top_p=self.top_p,
-            stop_token_ids=self.stop_token_ids,
-            max_model_len=self.max_model_len,
-            num_gpus=num_gpus,
-        )
-
-        return ans_jsons, {"input_tokens": 0, "output_tokens": 0, "latency": 0}
->>>>>>> c0637bbb
 
 
     def decode_ast(self, result, language="Python"):

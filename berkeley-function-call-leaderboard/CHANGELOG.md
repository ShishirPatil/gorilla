--- conflicted
+++ resolved
@@ -2,16 +2,13 @@
 
 All notable changes to the Berkeley Function Calling Leaderboard will be documented in this file.
 
-<<<<<<< HEAD
 - [Nov 25, 2024] [#697](https://github.com/ShishirPatil/gorilla/pull/697): Add the following new models to the leaderboard:
   - `deepseek-ai/DeepSeek-V2.5`
   - `deepseek-ai/DeepSeek-Coder-V2-Instruct-0724`
   - `deepseek-ai/DeepSeek-Coder-V2-Lite-Instruct`
   - `deepseek-ai/DeepSeek-V2-Chat-0628`
   - `deepseek-ai/DeepSeek-V2-Lite-Chat`
-=======
 - [Nov 25, 2024] [#787](https://github.com/ShishirPatil/gorilla/pull/787): Add new model `Qwen/Qwen2.5-72B-Instruct` to the leaderboard.
->>>>>>> 30f9d4be
 - [Nov 24, 2024] [#743](https://github.com/ShishirPatil/gorilla/pull/743): Add support for regeneration, specific test entry IDs, and custom directory locations:
   - Introduce the `--allow-overwrite` flag for the `generate` command to enable regeneration of test entries even if they already exist.
   - Add a new `--run-ids` flag for the `generate` command, allowing execution of specific test entry IDs from `test_case_ids_to_generate.json`.

import argparse
import multiprocessing as mp
import os
import shutil
import traceback
from collections import defaultdict, deque
from concurrent.futures import FIRST_COMPLETED, Future, ThreadPoolExecutor, wait
import threading
import queue
from copy import deepcopy
from typing import TYPE_CHECKING

from bfcl_eval.constants.eval_config import (
    PROJECT_ROOT,
    RESULT_PATH,
    TEST_IDS_TO_GENERATE_PATH,
    RESULT_FILE_PATTERN,
)
from bfcl_eval.constants.model_config import MODEL_CONFIG_MAPPING
from bfcl_eval.eval_checker.eval_runner_helper import load_file
from bfcl_eval.constants.enums import ModelStyle
from bfcl_eval.utils import *
from tqdm import tqdm

from bfcl_eval.model_handler.base_handler import BaseHandler
from bfcl_eval.model_handler.local_inference.base_oss_handler import OSSHandler


def get_args():
    parser = argparse.ArgumentParser()
    # Refer to model_choice for supported models.
    parser.add_argument("--model", type=str, default="gorilla-openfunctions-v2", nargs="+")
    # Refer to test_categories for supported categories.
    parser.add_argument("--test-category", type=str, default="all", nargs="+")

    # Parameters for the model that you want to test.
    parser.add_argument("--temperature", type=float, default=0.001)
    parser.add_argument("--include-input-log", action="store_true", default=False)
    parser.add_argument("--exclude-state-log", action="store_true", default=False)
    parser.add_argument("--num-threads", required=False, type=int)
    parser.add_argument("--num-gpus", default=1, type=int)
    parser.add_argument("--backend", default="sglang", type=str, choices=["vllm", "sglang"])
    parser.add_argument("--gpu-memory-utilization", default=0.9, type=float)
    parser.add_argument("--result-dir", default=None, type=str)
    parser.add_argument("--run-ids", action="store_true", default=False)
    parser.add_argument("--allow-overwrite", "-o", action="store_true", default=False)
    parser.add_argument(
        "--skip-server-setup",
        action="store_true",
        default=False,
        help="Skip vLLM/SGLang server setup and use existing endpoint specified by the LOCAL_SERVER_ENDPOINT and LOCAL_SERVER_PORT environment variables.",
    )
    # Optional local model path
    parser.add_argument(
        "--local-model-path",
        type=str,
        default=None,
        help="Specify the path to a local directory containing the model's config/tokenizer/weights for fully offline inference. Use this only if the model weights are stored in a location other than the default HF_HOME directory.",
    )
    args = parser.parse_args()

    return args


def build_handler(model_name, temperature):
    config = MODEL_CONFIG_MAPPING[model_name]
<<<<<<< HEAD
    handler = config.model_handler(model_name, temperature)
    # Propagate config flags to the handler instance
    handler.is_fc_model = config.is_fc_model
    handler.underscore_to_dot = config.underscore_to_dot
=======
    handler = config.model_handler(
        model_name=config.model_name,
        temperature=temperature,
        registry_name=model_name,
        is_fc_model=config.is_fc_model,
    )
>>>>>>> 408f5099
    return handler


def get_involved_test_entries(test_category_args, run_ids):
    all_test_categories, all_test_entries_involved = [], []
    if run_ids:
        all_test_categories, all_test_entries_involved = load_test_entries_from_id_file(
            TEST_IDS_TO_GENERATE_PATH
        )

    else:
        all_test_categories = parse_test_category_argument(test_category_args)
        for test_category in all_test_categories:
            all_test_entries_involved.extend(load_dataset_entry(test_category))

    return (
        all_test_categories,
        all_test_entries_involved,
    )


def collect_test_cases(args, model_name, all_test_categories, all_test_entries_involved):
    model_name_dir = model_name.replace("/", "_")
    model_result_dir = args.result_dir / model_name_dir

    existing_result = []
    for test_category in all_test_categories:
        # TODO: Simplify the handling of memory prerequisite entries/categories
        result_file_paths = [
            model_result_dir
            / get_directory_structure_by_category(test_category)
            / get_file_name_by_category(test_category, is_result_file=True)
        ]
        if is_memory(test_category):
            # Memory test cases have the pre-requisite entries in a separate file
            result_file_paths.append(
                model_result_dir
                / get_directory_structure_by_category(test_category)
                / get_file_name_by_category(f"{test_category}_prereq", is_result_file=True)
            )

        for file_path in result_file_paths:
            if file_path.exists():
                # Not allowing overwrite, we will load the existing results
                if not args.allow_overwrite:
                    existing_result.extend(load_file(file_path))
                # Allow overwrite and not running specific test ids, we will delete the existing result file before generating new results
                elif not args.run_ids:
                    file_path.unlink()
                # Allow overwrite and running specific test ids, we will do nothing here
                else:
                    pass

        if is_memory(test_category):
            # We also need to special handle the pre-requisite entries and the snapshot result for memory test cases
            snapshot_folder = model_result_dir / "memory_snapshot" / test_category
            if snapshot_folder.exists():
                if not args.allow_overwrite:
                    pass
                elif not args.run_ids:
                    shutil.rmtree(snapshot_folder)
                else:
                    # TODO: If run_ids and id involes prereq entries, we should just delete those snapshot files
                    # It's not implemented yet, but it won't affect the accuracy, as those files will be overwritten anyway (assume generation success)
                    pass

    existing_ids = [entry["id"] for entry in existing_result]

    test_cases_to_generate = [
        test_case
        for test_case in all_test_entries_involved
        if test_case["id"] not in existing_ids
    ]

    # Skip format sensitivity test cases for FC models
    if (
        any(is_format_sensitivity(test_category) for test_category in all_test_categories)
        and MODEL_CONFIG_MAPPING[model_name].is_fc_model
    ):
        test_cases_to_generate = [
            test_case
            for test_case in test_cases_to_generate
            if not is_format_sensitivity(test_case["id"])
        ]

    test_cases_to_generate = clean_up_memory_prereq_entries(test_cases_to_generate)
    # TODO: Should we move these to the load_dataset_entry function?
    test_cases_to_generate = populate_initial_settings_for_memory_test_cases(
        test_cases_to_generate, model_result_dir
    )
    test_cases_to_generate = populate_initial_settings_for_web_search_test_cases(
        test_cases_to_generate
    )

    return sorted(test_cases_to_generate, key=sort_key)


def multi_threaded_inference(handler, test_case, include_input_log, exclude_state_log):

    assert type(test_case["function"]) is list

    try:
        result, metadata = handler.inference(
            deepcopy(test_case), include_input_log, exclude_state_log
        )
    except Exception as e:
        # This is usually the case when the model getting stuck on one particular test case.
        # For example, timeout error or FC model returning invalid JSON response.
        # Since temperature is already set to 0.001, retrying the same test case will not help.
        # So we continue the generation process and record the error message as the model response
        error_block = (
            "-" * 100
            + "\n❗️❗️ Error occurred during inference. Continuing to next test case.\n"
            + f"❗️❗️ Test case ID: {test_case['id']}, Error: {str(e)}\n"
            + traceback.format_exc(limit=10)
            + "-" * 100
        )
        print(error_block)

        result = f"Error during inference: {str(e)}"
        metadata = {"traceback": traceback.format_exc()}

    result_to_write = {
        "id": test_case["id"],
        "result": result,
        **metadata,
    }

    return result_to_write


def generate_results(args, model_name, test_cases_total):
    handler = build_handler(model_name, args.temperature)

    if isinstance(handler, OSSHandler):
        handler: OSSHandler
        is_oss_model = True
        # For OSS models, if the user didn't explicitly set the number of threads,
        # we default to 100 threads to speed up the inference.
        num_threads = (
            args.num_threads
            if args.num_threads is not None
            else LOCAL_SERVER_MAX_CONCURRENT_REQUEST
        )
    else:
        handler: BaseHandler
        is_oss_model = False
        num_threads = args.num_threads if args.num_threads is not None else 1

    # Use a separate thread to write the results to the file to avoid concurrent IO issues
    def _writer():
        """Consume result dicts from the queue and write them with exclusive access."""
        while True:
            item = write_queue.get()
            if item is None:
                break
            handler.write(item, result_dir=args.result_dir, update_mode=args.run_ids)
            write_queue.task_done()

    write_queue: queue.Queue = queue.Queue()

    writer_thread = threading.Thread(target=_writer, daemon=True)
    writer_thread.start()

    try:
        if is_oss_model:
            handler.spin_up_local_server(
                num_gpus=args.num_gpus,
                gpu_memory_utilization=args.gpu_memory_utilization,
                backend=args.backend,
                skip_server_setup=args.skip_server_setup,
                local_model_path=args.local_model_path,
            )

        # ───── dependency bookkeeping ──────────────────────────────
        dependencies = {
            test_case["id"]: set(test_case.get("depends_on", []))
            for test_case in test_cases_total
        }
        children_of = defaultdict(list)
        for test_case in test_cases_total:
            for dependency_id in test_case.get("depends_on", []):
                children_of[dependency_id].append(test_case["id"])

        id_to_test_case = {test_case["id"]: test_case for test_case in test_cases_total}

        ready_queue = deque(
            [
                test_case_id
                for test_case_id, dependency_ids in dependencies.items()
                if not dependency_ids
            ]
        )
        in_flight: dict[Future, str] = {}  # future -> test_case_id
        completed = set()

        with ThreadPoolExecutor(max_workers=num_threads) as pool, tqdm(
            total=len(test_cases_total), desc=f"Generating results for {model_name}"
        ) as pbar:

            # seed initial ready tasks
            while ready_queue and len(in_flight) < num_threads:
                test_case_id = ready_queue.popleft()
                test_case = id_to_test_case[test_case_id]
                future = pool.submit(
                    multi_threaded_inference,
                    handler,
                    test_case,
                    args.include_input_log,
                    args.exclude_state_log,
                )
                in_flight[future] = test_case_id

            # main scheduler loop
            while in_flight:
                done, _ = wait(in_flight, return_when=FIRST_COMPLETED)
                for future in done:
                    test_case_id = in_flight.pop(future)
                    result_dict = future.result()

                    # Enqueue the result for the writer thread to handle file IO
                    write_queue.put(result_dict)

                    # Update progress bar right after inference completes
                    pbar.update()
                    completed.add(test_case_id)

                    # unlock children
                    for child_id in children_of[test_case_id]:
                        dependencies[child_id].discard(test_case_id)
                        if not dependencies[child_id]:
                            ready_queue.append(child_id)

                # refill the pool up to max_workers
                while ready_queue and len(in_flight) < num_threads:
                    test_case_id = ready_queue.popleft()
                    test_case = id_to_test_case[test_case_id]
                    future = pool.submit(
                        multi_threaded_inference,
                        handler,
                        test_case,
                        args.include_input_log,
                        args.exclude_state_log,
                    )
                    in_flight[future] = test_case_id

    finally:
        # Signal writer thread to finish and wait for it
        write_queue.put(None)
        writer_thread.join()

        if is_oss_model:
            handler.shutdown_local_server()


def main(args):

    # Note: The following environment variables are needed for the memory vector store implementation
    # Otherwise you get segfault or huggingface tokenizer warnings
    # disable HuggingFace tokenizers’ thread pool
    os.environ["TOKENIZERS_PARALLELISM"] = "false"
    # limit all OpenMP/MKL threads to 1
    os.environ["OMP_NUM_THREADS"] = "1"
    os.environ["MKL_NUM_THREADS"] = "1"
    # use spawn method for multiprocessing
    mp.set_start_method("spawn", force=True)

    if type(args.model) is not list:
        args.model = [args.model]
    if type(args.test_category) is not list:
        args.test_category = [args.test_category]

    (
        all_test_categories,
        all_test_entries_involved,
    ) = get_involved_test_entries(args.test_category, args.run_ids)

    for model_name in args.model:
        if model_name not in MODEL_CONFIG_MAPPING:
            raise ValueError(
                f"Unknown model_name '{model_name}'.\n"
                "• For officially supported models, please refer to `SUPPORTED_MODELS.md`.\n"
                "• For running new models, please refer to `README.md` and `CONTRIBUTING.md`."
            )
    print(f"Generating results for {args.model}")
    if args.run_ids:
        print("Running specific test cases. Ignoring `--test-category` argument.")
    else:
        print(f"Running full test cases for categories: {all_test_categories}.")

    if any(is_format_sensitivity(test_category) for test_category in all_test_categories):
        for model_name in args.model:
            if MODEL_CONFIG_MAPPING[model_name].is_fc_model:
                print(
                    "⚠️ Warning: Format sensitivity test cases are only supported for prompting (non-FC) models. "
                    f"Since {model_name} is a FC model based on its config, the format sensitivity test cases will be skipped."
                )

    if args.result_dir is not None:
        args.result_dir = PROJECT_ROOT / args.result_dir
    else:
        args.result_dir = RESULT_PATH

    for model_name in args.model:
        test_cases_total = collect_test_cases(
            args,
            model_name,
            all_test_categories,
            all_test_entries_involved,
        )

        if len(test_cases_total) == 0:
            print(
                f"✅ All selected test cases have been previously generated for {model_name}. No new test cases to generate."
            )
        else:
            generate_results(args, model_name, test_cases_total)
            # Sort the result files by id at the end
            for model_result_json in args.result_dir.rglob(RESULT_FILE_PATTERN):
                sort_file_content_by_id(model_result_json)<|MERGE_RESOLUTION|>--- conflicted
+++ resolved
@@ -64,19 +64,13 @@
 
 def build_handler(model_name, temperature):
     config = MODEL_CONFIG_MAPPING[model_name]
-<<<<<<< HEAD
-    handler = config.model_handler(model_name, temperature)
-    # Propagate config flags to the handler instance
-    handler.is_fc_model = config.is_fc_model
-    handler.underscore_to_dot = config.underscore_to_dot
-=======
     handler = config.model_handler(
         model_name=config.model_name,
         temperature=temperature,
         registry_name=model_name,
         is_fc_model=config.is_fc_model,
-    )
->>>>>>> 408f5099
+        underscore_to_dot=config.underscore_to_dot,
+    )
     return handler
 
 

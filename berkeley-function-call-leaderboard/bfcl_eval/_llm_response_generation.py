--- conflicted
+++ resolved
@@ -196,19 +196,11 @@
                 traceback.print_exc(limit=10)
                 print("-" * 100)
 
-<<<<<<< HEAD
                 result = f"Error during inference: {str(e)}"
-                metadata = {}
+                metadata = {"traceback": traceback.format_exc()}
 
     # Signal that the current task is complete
     events[test_case["id"]].set()
-=======
-                return {
-                    "id": test_case["id"],
-                    "result": f"Error during inference: {str(e)}",
-                    "traceback": traceback.format_exc()
-                }
->>>>>>> faa6bdc6
 
     result_to_write = {
         "id": test_case["id"],

import random
from copy import deepcopy
from datetime import datetime, time, timedelta
from typing import Dict, List, Optional, Union

from bfcl_eval.eval_checker.multi_turn_eval.func_source_code.long_context import (
    AUTOMOBILE_EXTENSION,
    MA_5_EXTENSION,
    MA_20_EXTENSION,
    ORDER_DETAIL_EXTENSION,
    TECHNOLOGY_EXTENSION,
    TRANSACTION_HISTORY_EXTENSION,
    WATCH_LIST_EXTENSION,
)

CURRENT_TIME = datetime(2024, 9, 1, 10, 30)

DEFAULT_STATE = {
    "orders": {
        12345: {
            "id": 12345,
            "order_type": "Buy",
            "symbol": "AAPL",
            "price": 210.65,
            "amount": 10,
            "status": "Completed",
        },
        12446: {
            "id": 12446,
            "order_type": "Sell",
            "symbol": "GOOG",
            "price": 2840.56,
            "amount": 5,
            "status": "Pending",
        },
    },
    "account_info": {
        "account_id": 12345,
        "balance": 10000.0,
        "binding_card": 1974202140965533,
    },
    "authenticated": False,
    "market_status": "Closed",
    "order_counter": 12446,
    "stocks": {
        "AAPL": {
            "price": 227.16,
            "percent_change": 0.17,
            "volume": 2.552,
            "MA(5)": 227.11,
            "MA(20)": 227.09,
        },
        "GOOG": {
            "price": 2840.34,
            "percent_change": 0.24,
            "volume": 1.123,
            "MA(5)": 2835.67,
            "MA(20)": 2842.15,
        },
        "TSLA": {
            "price": 667.92,
            "percent_change": -0.12,
            "volume": 1.654,
            "MA(5)": 671.15,
            "MA(20)": 668.20,
        },
        "MSFT": {
            "price": 310.23,
            "percent_change": 0.09,
            "volume": 3.234,
            "MA(5)": 309.88,
            "MA(20)": 310.11,
        },
        "NVDA": {
            "price": 220.34,
            "percent_change": 0.34,
            "volume": 1.234,
            "MA(5)": 220.45,
            "MA(20)": 220.67,
        },
        "ALPH": {
            "price": 1320.45,
            "percent_change": -0.08,
            "volume": 1.567,
            "MA(5)": 1321.12,
            "MA(20)": 1325.78,
        },
        "OMEG": {
            "price": 457.23,
            "percent_change": 0.12,
            "volume": 2.345,
            "MA(5)": 456.78,
            "MA(20)": 458.12,
        },
        "QUAS": {
            "price": 725.89,
            "percent_change": -0.03,
            "volume": 1.789,
            "MA(5)": 726.45,
            "MA(20)": 728.00,
        },
        "NEPT": {
            "price": 88.34,
            "percent_change": 0.19,
            "volume": 0.654,
            "MA(5)": 88.21,
            "MA(20)": 88.67,
        },
        "SYNX": {
            "price": 345.67,
            "percent_change": 0.11,
            "volume": 2.112,
            "MA(5)": 345.34,
            "MA(20)": 346.12,
        },
        "ZETA": {
            "price": 22.09,
            "percent_change": -0.05,
            "volume": 0.789,
            "MA(5)": 22.12,
            "MA(20)": 22.34,
        },
    },
    "watch_list": ["NVDA"],
    "transaction_history": [],
    "random_seed": 1053520,
}


class TradingBot:
    """
    A class representing a trading bot for executing stock trades and managing a trading account.

    Attributes:
        orders (Dict[int, Dict[str, Union[str, float, int]]]): A dictionary of orders for purchasing and selling of stock, keyed by order ID.
        account_info (Dict[str, Union[int, float]]): Information about the trading account.
        authenticated (bool): Whether the user is currently authenticated.
        market_status (str): The current status of the market ('Open' or 'Closed').
        order_counter (int): A counter for generating unique order IDs.
        stocks (Dict[str, Dict[str, Union[float, int]]]): Information about various stocks.
        watch_list (List[str]): A list of stock symbols being watched.
        transaction_history (List[Dict[str, Union[str, float, int]]]): A history of trading account related transactions.
    """

    def __init__(self):
        """
        Initialize the TradingBot instance.
        """
        self.orders: Dict[int, Dict[str, Union[str, float, int]]]
        self.account_info: Dict[str, Union[int, float]]
        self.authenticated: bool
        self.market_status: str
        self.order_counter: int
        self.stocks: Dict[str, Dict[str, Union[float, int]]]
        self.watch_list: List[str]
        self.transaction_history: List[Dict[str, Union[str, float, int]]]
        self._api_description = "This tool belongs to the trading system, which allows users to trade stocks, manage their account, and view stock information."

    def _load_scenario(self, scenario: dict, long_context=False) -> None:
        """
        Load a scenario into the TradingBot.

        Args:
            scenario (dict): A scenario dictionary containing data to load.
        """
        DEFAULT_STATE_COPY = deepcopy(DEFAULT_STATE)
        self.orders = scenario.get("orders", DEFAULT_STATE_COPY["orders"])
        # Convert all string keys that can be interpreted as integers to integer keys
        self.orders = {
            int(k) if isinstance(k, str) and k.isdigit() else k: v
            for k, v in self.orders.items()
        }
        self.account_info = scenario.get("account_info", DEFAULT_STATE_COPY["account_info"])
        self.authenticated = scenario.get(
            "authenticated", DEFAULT_STATE_COPY["authenticated"]
        )
        self.market_status = scenario.get(
            "market_status", DEFAULT_STATE_COPY["market_status"]
        )
        self.order_counter = scenario.get(
            "order_counter", DEFAULT_STATE_COPY["order_counter"]
        )  # Start counter from the next order ID
        self.stocks = scenario.get("stocks", DEFAULT_STATE_COPY["stocks"])
        self.watch_list = scenario.get("watch_list", DEFAULT_STATE_COPY["watch_list"])
        self.transaction_history = scenario.get(
            "transaction_history", DEFAULT_STATE_COPY["transaction_history"]
        )
        self.long_context = long_context
        self._random = random.Random(
            (scenario.get("random_seed", DEFAULT_STATE_COPY["random_seed"]))
        )

    def _generate_transaction_timestamp(self) -> str:
        """
        Generate a timestamp for a transaction.

        Returns:
            timestamp (str): A formatted timestamp string.
        """
        # Define the start and end dates for the range
        start_date = CURRENT_TIME
        end_date = CURRENT_TIME + timedelta(days=1)

        start_timestamp = int(start_date.timestamp())
        end_timestamp = int(end_date.timestamp())

        # Generate a random timestamp within the range
        random_timestamp = self._random.randint(start_timestamp, end_timestamp)

        # Convert the random timestamp to a datetime object
        random_date = datetime.fromtimestamp(random_timestamp)

        return random_date.strftime("%Y-%m-%d %H:%M:%S")

    def get_current_time(self) -> Dict[str, str]:
        """
        Get the current time.

        Returns:
            current_time (str): Current time in HH:MM AM/PM format.
        """
        return {"current_time": CURRENT_TIME.strftime("%I:%M %p")}

    def update_market_status(self, current_time_str: str) -> Dict[str, str]:
        """
        Update the market status based on the current time.

        Args:
            current_time_str (str): Current time in HH:MM AM/PM format.

        Returns:
            status (str): Status of the market. [Enum]: ["Open", "Closed"]
        """
        market_open_time = time(9, 30)  # Market opens at 9:30 AM
        market_close_time = time(16, 0)  # Market closes at 4:00 PM

        current_time = datetime.strptime(current_time_str, "%I:%M %p").time()

        if market_open_time <= current_time <= market_close_time:
            self.market_status = "Open"
            return {"status": "Open"}
        else:
            self.market_status = "Closed"
            return {"status": "Closed"}

    def get_symbol_by_name(self, name: str) -> Dict[str, str]:
        """
        Get the symbol of a stock by company name.

        Args:
            name (str): Name of the company.

        Returns:
            symbol (str): Symbol of the stock or "Stock not found" if not available.
        """
        symbol_map = {
            "Apple": "AAPL",
            "Google": "GOOG",
            "Tesla": "TSLA",
            "Microsoft": "MSFT",
            "Nvidia": "NVDA",
            "Zeta Corp": "ZETA",
            "Alpha Tech": "ALPH",
            "Omega Industries": "OMEG",
            "Quasar Ltd.": "QUAS",
            "Neptune Systems": "NEPT",
            "Synex Solutions": "SYNX",
            "Amazon": "AMZN",
            "Gorilla": "GORI",
        }

        return {"symbol": symbol_map.get(name, "Stock not found")}

    def get_stock_info(self, symbol: str) -> Dict[str, Union[float, int, str]]:
        """
        Get the details of a stock.

        Args:
            symbol (str): Symbol that uniquely identifies the stock.

        Returns:
            price (float): Current price of the stock.
            percent_change (float): Percentage change in stock price.
            volume (float): Trading volume of the stock.
            MA(5) (float): 5-day Moving Average of the stock.
            MA(20) (float): 20-day Moving Average of the stock.
        """
        if symbol not in self.stocks:
            return {"error": f"Stock with symbol '{symbol}' not found."}
        if self.long_context:
            stock = self.stocks[symbol].copy()
            stock["MA(5)"] = MA_5_EXTENSION
            stock["MA(20)"] = MA_20_EXTENSION
            return stock
        return self.stocks[symbol]

    def get_order_details(self, order_id: int) -> Dict[str, Union[str, float, int]]:
        """
        Get the details of an order.

        Args:
            order_id (int): ID of the order.

        Returns:
            id (int): ID of the order.
            order_type (str): Type of the order.
            symbol (str): Symbol of the stock in the order.
            price (float): Price at which the order was placed.
            amount (int): Number of shares in the order.
            status (str): Current status of the order. [Enum]: ["Open", "Pending", "Completed", "Cancelled"]
        """
        if order_id not in self.orders:
            return {
                "error": f"Order with ID {order_id} not found."
                + "Here is the list of orders_id: "
                + str(list(self.orders.keys()))
            }

        if self.long_context:
            order = self.orders[order_id].copy()
            symbol = order["symbol"]

            formatted_extension = {}
            for key, value in ORDER_DETAIL_EXTENSION.items():
                try:
                    formatted_extension[key] = value.format(symbol=symbol)
                except KeyError as e:
                    return {"error": f"KeyError during formatting: {str(e)}"}

            # Add formatted extension to the order metadata
            order["metadata"] = formatted_extension
            return order

        return self.orders[order_id]

    def cancel_order(self, order_id: int) -> Dict[str, Union[int, str]]:
        """
        Cancel an order.

        Args:
            order_id (int): ID of the order to cancel.

        Returns:
            order_id (int): ID of the cancelled order.
            status (str): New status of the order after cancellation attempt.
        """
        if order_id not in self.orders:
            return {"error": f"Order with ID {order_id} not found."}
        if self.orders[order_id]["status"] == "Completed":
            return {"error": f"Can't cancel order {order_id}. Order is already completed."}
        self.orders[order_id]["status"] = "Cancelled"
        return {"order_id": order_id, "status": "Cancelled"}

    def place_order(
        self, order_type: str, symbol: str, price: float, amount: int
    ) -> Dict[str, Union[int, str, float]]:
        """
        Place an order.

        Args:
            order_type (str): Type of the order (Buy/Sell).
            symbol (str): Symbol of the stock to trade.
            price (float): Price at which to place the order.
            amount (int): Number of shares to trade.

        Returns:
            order_id (int): ID of the newly placed order.
            order_type (str): Type of the order (Buy/Sell).
            status (str): Initial status of the order.
            price (float): Price at which the order was placed.
            amount (int): Number of shares in the order.
        """
        if not self.authenticated:
            return {"error": "User not authenticated. Please log in to place an order."}
        if symbol not in self.stocks:
            return {"error": f"Invalid stock symbol: {symbol}"}
        if price <= 0 or amount <= 0:
            return {"error": "Price and amount must be positive values."}

        # Ensure sufficient funds for buy orders
        if order_type.lower() == "buy":
            total_cost = float(price) * int(amount)
            if total_cost > self.account_info.get("balance", 0):
                return {
                    "error": (
                        "Insufficient funds: required "
                        f"${total_cost:.2f} but only ${self.account_info.get('balance', 0):.2f} available."
                    )
                }

        price = float(price)
        order_id = self.order_counter
        self.orders[order_id] = {
            "id": order_id,
            "order_type": order_type,
            "symbol": symbol,
            "price": price,
            "amount": amount,
            "status": "Open",
        }
        self.order_counter += 1
        # We return the status as "Pending" to indicate that the order has been placed but not yet executed
        # When polled later, the status will show as 'Open'
        # This is to simulate the delay between placing an order and it being executed
        return {
            "order_id": order_id,
            "order_type": order_type,
            "status": "Pending",
            "price": price,
            "amount": amount,
        }

<<<<<<< HEAD
    def withdraw_funds(self, amount: float) -> Dict[str, Union[str, float]]:
=======
    def withdraw_funds(
        self, amount: float
    ) -> Dict[str, Union[str, float]]:
>>>>>>> 5fb28000
        """
        Withdraw funds from the account balance.

        Args:
            amount (float): Amount to withdraw from the account.

        Returns:
            status (str): Status of the transaction.
            new_balance (float): Updated account balance after the transaction.
        """
        if not self.authenticated:
            return {"error": "User not authenticated. Please log in to make a transaction."}
        if self.market_status != "Open":
            return {"error": "Market is closed. Transactions are not allowed."}
        if amount <= 0:
            return {"error": "Transaction amount must be positive."}

        if amount > self.account_info["balance"]:
            return {"error": "Insufficient funds for withdrawal."}

        self.account_info["balance"] -= amount
        self.transaction_history.append(
            {
                "type": "withdrawal",
                "amount": amount,
                "timestamp": self._generate_transaction_timestamp(),
            }
        )
        return {
            "status": "Withdrawal successful",
            "new_balance": self.account_info["balance"],
        }

    def get_account_info(self) -> Dict[str, Union[int, float]]:
        """
        Get account information.

        Returns:
            account_id (int): ID of the account.
            balance (float): Current balance of the account.
            binding_card (int): Card number associated with the account.
        """
        if not self.authenticated:
            return {
                "error": "User not authenticated. Please log in to view account information."
            }
        return self.account_info

    def trading_login(self, username: str, password: str) -> Dict[str, str]:
        """
        Handle user login.

        Args:
            username (str): Username for authentication.
            password (str): Password for authentication.

        Returns:
            status (str): Login status message.
        """
        if self.authenticated:
            return {"status": "Already logged in"}
        # In a real system, we would validate the username and password here
        self.authenticated = True
        return {"status": "Logged in successfully"}

    def trading_get_login_status(self) -> Dict[str, bool]:
        """
        Get the login status.

        Returns:
            status (bool): Login status.
        """

        return {"status": bool(self.authenticated)}

    def trading_logout(self) -> Dict[str, str]:
        """
        Handle user logout for trading system.

        Returns:
            status (str): Logout status message.
        """
        if not self.authenticated:
            return {"status": "No user is currently logged in"}
        self.authenticated = False
        return {"status": "Logged out successfully"}

    def fund_account(self, amount: float) -> Dict[str, Union[str, float]]:
        """
        Fund the account with the specified amount.

        Args:
            amount (float): Amount to fund the account with.

        Returns:
            status (str): Status of the funding operation.
            new_balance (float): Updated account balance after funding.
        """
        if not self.authenticated:
            return {"error": "User not authenticated. Please log in to fund the account."}
        if amount <= 0:
            return {"error": "Funding amount must be positive."}
        self.account_info["balance"] += amount
        self.transaction_history.append(
            {
                "type": "deposit",
                "amount": amount,
                "timestamp": self._generate_transaction_timestamp(),
            }
        )
        return {
            "status": "Account funded successfully",
            "new_balance": self.account_info["balance"],
        }

    def remove_stock_from_watchlist(self, symbol: str) -> Dict[str, str]:
        """
        Remove a stock from the watchlist.

        Args:
            symbol (str): Symbol of the stock to remove.

        Returns:
            status (str): Status of the removal operation.
        """
        if not self.authenticated:
            return {
                "error": "User not authenticated. Please log in to modify the watchlist."
            }
        if symbol not in self.watch_list:
            return {"error": f"Stock {symbol} not found in watchlist."}
        self.watch_list.remove(symbol)
        return {"status": f"Stock {symbol} removed from watchlist successfully."}

    def get_watchlist(self) -> Dict[str, List[str]]:
        """
        Get the watchlist.

        Returns:
            watchlist (List[str]): List of stock symbols in the watchlist.
        """
        if not self.authenticated:
            return ["Error: User not authenticated. Please log in to view the watchlist."]

        if self.long_context:
            watch_list = self.watch_list.copy()
            watch_list.extend(WATCH_LIST_EXTENSION)
            return watch_list
        return {"watchlist": self.watch_list}

    def get_order_history(self) -> Dict[str, List[Dict[str, Union[str, int, float]]]]:
        """
        Get the stock order ID history.

        Returns:
            order_history (List[int]): List of orders ID in the order history.
        """
        if not self.authenticated:
            return [
                {"error": "User not authenticated. Please log in to view order history."}
            ]

        return {"history": list(self.orders.keys())}

    def get_transaction_history(
        self, start_date: Optional[str] = None, end_date: Optional[str] = None
    ) -> Dict[str, List[Dict[str, Union[str, float]]]]:
        """
        Get the transaction history within a specified date range.

        Args:
            start_date (str): [Optional] Start date for the history (format: 'YYYY-MM-DD').
            end_date (str): [Optional] End date for the history (format: 'YYYY-MM-DD').

        Returns:
            transaction_history (List[Dict]): List of transactions within the specified date range.
                - type (str): Type of transaction. [Enum]: ["deposit", "withdrawal"]
                - amount (float): Amount involved in the transaction.
                - timestamp (str): Timestamp of the transaction, formatted as 'YYYY-MM-DD HH:MM:SS'.
        """
        if not self.authenticated:
            return [
                {
                    "error": "User not authenticated. Please log in to view transaction history."
                }
            ]

        if start_date:
            start = datetime.strptime(start_date, "%Y-%m-%d")
        else:
            start = datetime.min

        if end_date:
            end = datetime.strptime(end_date, "%Y-%m-%d")
        else:
            end = datetime.max

        filtered_history = [
            transaction
            for transaction in self.transaction_history
            if start
            <= datetime.strptime(transaction["timestamp"], "%Y-%m-%d %H:%M:%S")
            <= end
        ]

        if self.long_context:
            filtered_history.extend(TRANSACTION_HISTORY_EXTENSION)

        return {"transaction_history": filtered_history}

    # below contains a list of functions to be nested
    def get_available_stocks(self, sector: str) -> Dict[str, List[str]]:
        """
        Get a list of stock symbols in the given sector.

        Args:
            sector (str): The sector to retrieve stocks from (e.g., 'Technology').

        Returns:
            stock_list (List[str]): List of stock symbols in the specified sector.
        """
        sector_map = {
            "Technology": ["AAPL", "GOOG", "MSFT", "NVDA"],
            "Automobile": ["TSLA", "F", "GM"],
        }

        if self.long_context:
            sector_map["Technology"].extend(TECHNOLOGY_EXTENSION)
            sector_map["Automobile"].extend(AUTOMOBILE_EXTENSION)
        return {"stock_list": sector_map.get(sector, [])}

    def filter_stocks_by_price(
        self, stocks: List[str], min_price: float, max_price: float
    ) -> Dict[str, List[str]]:
        """
        Filter stocks based on a price range.

        Args:
            stocks (List[str]): List of stock symbols to filter.
            min_price (float): Minimum stock price.
            max_price (float): Maximum stock price.

        Returns:
            filtered_stocks (List[str]): Filtered list of stock symbols within the price range.
        """
        filtered_stocks = [
            symbol
            for symbol in stocks
            if self.stocks.get(symbol, {}).get("price", 0) >= min_price
            and self.stocks.get(symbol, {}).get("price", 0) <= max_price
        ]
        return {"filtered_stocks": filtered_stocks}

    def add_to_watchlist(self, stock: str) -> Dict[str, List[str]]:
        """
        Add a stock to the watchlist.

        Args:
            stock (str): the stock symbol to add to the watchlist.

        Returns:
            symbol (str): the symbol that were successfully added to the watchlist.
        """
        if stock not in self.watch_list:
            if stock in self.stocks:  # Ensure symbol is valid
                self.watch_list.append(stock)
        return {"symbol": self.watch_list}

    def notify_price_change(self, stocks: List[str], threshold: float) -> Dict[str, str]:
        """
        Notify if there is a significant price change in the stocks.

        Args:
            stocks (List[str]): List of stock symbols to check.
            threshold (float): Percentage change threshold to trigger a notification.

        Returns:
            notification (str): Notification message about the price changes.
        """
        changed_stocks = [
            symbol
            for symbol in stocks
            if symbol in self.stocks
            and abs(self.stocks[symbol]["percent_change"]) >= threshold
        ]

        if changed_stocks:
            return {
                "notification": f"Stocks {', '.join(changed_stocks)} have significant price changes."
            }
        else:
            return {"notification": "No significant price changes in the selected stocks."}<|MERGE_RESOLUTION|>--- conflicted
+++ resolved
@@ -410,17 +410,13 @@
             "amount": amount,
         }
 
-<<<<<<< HEAD
     def withdraw_funds(self, amount: float) -> Dict[str, Union[str, float]]:
-=======
-    def withdraw_funds(
-        self, amount: float
-    ) -> Dict[str, Union[str, float]]:
->>>>>>> 5fb28000
         """
         Withdraw funds from the account balance.
-
-        Args:
+        Withdraw funds from the account balance.
+
+        Args:
+            amount (float): Amount to withdraw from the account.
             amount (float): Amount to withdraw from the account.
 
         Returns:
@@ -434,6 +430,21 @@
         if amount <= 0:
             return {"error": "Transaction amount must be positive."}
 
+        if amount > self.account_info["balance"]:
+            return {"error": "Insufficient funds for withdrawal."}
+
+        self.account_info["balance"] -= amount
+        self.transaction_history.append(
+            {
+                "type": "withdrawal",
+                "amount": amount,
+                "timestamp": self._generate_transaction_timestamp(),
+            }
+        )
+        return {
+            "status": "Withdrawal successful",
+            "new_balance": self.account_info["balance"],
+        }
         if amount > self.account_info["balance"]:
             return {"error": "Insufficient funds for withdrawal."}
 

--- conflicted
+++ resolved
@@ -126,15 +126,10 @@
 
     @retry_with_backoff(error_type=Exception, stop=stop_after_attempt(5), reraise=True)
     def generate_with_backoff(
-<<<<<<< HEAD
-        self, messages: list, tools: list[cohere.types.ToolV2]
-    ) -> tuple[cohere.types.ChatResponse, float]:
-=======
         self,
         messages: list,
         tools: list[cohere.types.ToolV2]
     ) -> tuple[cohere.v2.types.V2ChatResponse, float]:
->>>>>>> b55cb886
         start_time = time.time()
         api_response = self.client.chat(
             model=self.model_name.replace("-FC", ""),

# Items in the dictionary are in the format of:
# {model_name: [
#     model_display_name_in_leaderboard,
#     url_to_model_page,
#     model_creator,
#     model_license,
# ]}
MODEL_METADATA_MAPPING = {
    "gorilla-openfunctions-v2": [
        "Gorilla-OpenFunctions-v2 (FC)",
        "https://gorilla.cs.berkeley.edu/blogs/7_open_functions_v2.html",
        "Gorilla LLM",
        "Apache 2.0",
    ],
    "deepseek-ai/DeepSeek-R1": [
        "DeepSeek-R1 (Prompt) (Local)",
        "https://huggingface.co/deepseek-ai/DeepSeek-R1",
        "DeepSeek",
        "MIT",
    ],
    "DeepSeek-R1": [
        "DeepSeek-R1 (Prompt)",
        "https://api-docs.deepseek.com/news/news1226",
        "DeepSeek",
        "MIT",
    ],
    "DeepSeek-V3-FC": [
        "DeepSeek-V3 (FC)",
        "https://api-docs.deepseek.com/news/news1226",
        "DeepSeek",
        "DeepSeek License",
    ],
    "gpt-4.1-2025-04-14-FC": [
        "GPT-4.1-2025-04-14 (FC)",
        "https://openai.com/index/gpt-4-1/",
        "OpenAI",
        "Proprietary",
    ],
    "gpt-4.1-2025-04-14": [
        "GPT-4.1-2025-04-14 (Prompt)",
        "https://openai.com/index/gpt-4-1/",
        "OpenAI",
        "Proprietary",
    ],
    "gpt-4.1-mini-2025-04-14-FC": [
        "GPT-4.1-mini-2025-04-14 (FC)",
        "https://openai.com/index/gpt-4-1/",
        "OpenAI",
        "Proprietary",
    ],
    "gpt-4.1-mini-2025-04-14": [
        "GPT-4.1-mini-2025-04-14 (Prompt)",
        "https://openai.com/index/gpt-4-1/",
        "OpenAI",
        "Proprietary",
    ],
    "gpt-4.1-nano-2025-04-14-FC": [
        "GPT-4.1-nano-2025-04-14 (FC)",
        "https://openai.com/index/gpt-4-1/",
        "OpenAI",
        "Proprietary",
    ],
    "gpt-4.1-nano-2025-04-14": [
        "GPT-4.1-nano-2025-04-14 (Prompt)",
        "https://openai.com/index/gpt-4-1/",
        "OpenAI",
        "Proprietary",
    ],
    "gpt-4.5-preview-2025-02-27-FC": [
        "GPT-4.5-Preview-2025-02-27 (FC)",
        "https://openai.com/index/introducing-gpt-4-5/",
        "OpenAI",
        "Proprietary",
    ],
    "gpt-4.5-preview-2025-02-27": [
        "GPT-4.5-Preview-2025-02-27 (Prompt)",
        "https://openai.com/index/introducing-gpt-4-5/",
        "OpenAI",
        "Proprietary",
    ],
    "o1-2024-12-17-FC": [
        "o1-2024-12-17 (FC)",
        "https://openai.com/o1/",
        "OpenAI",
        "Proprietary",
    ],
    "o1-2024-12-17": [
        "o1-2024-12-17 (Prompt)",
        "https://openai.com/o1/",
        "OpenAI",
        "Proprietary",
    ],
    "o3-mini-2025-01-31-FC": [
        "o3-mini-2025-01-31 (FC)",
        "https://openai.com/index/openai-o3-mini/",
        "OpenAI",
        "Proprietary",
    ],
    "o3-mini-2025-01-31": [
        "o3-mini-2025-01-31 (Prompt)",
        "https://openai.com/index/openai-o3-mini/",
        "OpenAI",
        "Proprietary",
    ],
    "gpt-4o-2024-11-20": [
        "GPT-4o-2024-11-20 (Prompt)",
        "https://openai.com/index/hello-gpt-4o/",
        "OpenAI",
        "Proprietary",
    ],
    "gpt-4o-2024-11-20-FC": [
        "GPT-4o-2024-11-20 (FC)",
        "https://openai.com/index/hello-gpt-4o/",
        "OpenAI",
        "Proprietary",
    ],
    "gpt-4o-2024-05-13-FC": [
        "GPT-4o-2024-05-13 (FC)",
        "https://openai.com/index/hello-gpt-4o/",
        "OpenAI",
        "Proprietary",
    ],
    "gpt-4o-2024-05-13": [
        "GPT-4o-2024-05-13 (Prompt)",
        "https://openai.com/index/hello-gpt-4o/",
        "OpenAI",
        "Proprietary",
    ],
    "gpt-4o-mini-2024-07-18": [
        "GPT-4o-mini-2024-07-18 (Prompt)",
        "https://openai.com/index/gpt-4o-mini-advancing-cost-efficient-intelligence/",
        "OpenAI",
        "Proprietary",
    ],
    "gpt-4o-mini-2024-07-18-FC": [
        "GPT-4o-mini-2024-07-18 (FC)",
        "https://openai.com/index/gpt-4o-mini-advancing-cost-efficient-intelligence/",
        "OpenAI",
        "Proprietary",
    ],
    "gpt-4-1106-preview-FC": [
        "GPT-4-1106-Preview (FC)",
        "https://platform.openai.com/docs/models/gpt-4-and-gpt-4-turbo",
        "OpenAI",
        "Proprietary",
    ],
    "gpt-4-1106-preview": [
        "GPT-4-1106-Preview (Prompt)",
        "https://platform.openai.com/docs/models/gpt-4-and-gpt-4-turbo",
        "OpenAI",
        "Proprietary",
    ],
    "gpt-4-0125-preview-FC": [
        "GPT-4-0125-Preview (FC)",
        "https://platform.openai.com/docs/models/gpt-4-and-gpt-4-turbo",
        "OpenAI",
        "Proprietary",
    ],
    "gpt-4-0125-preview": [
        "GPT-4-0125-Preview (Prompt)",
        "https://platform.openai.com/docs/models/gpt-4-and-gpt-4-turbo",
        "OpenAI",
        "Proprietary",
    ],
    "claude-3-opus-20240229-FC": [
        "Claude-3-Opus-20240229 (FC)",
        "https://www.anthropic.com/news/claude-3-family",
        "Anthropic",
        "Proprietary",
    ],
    "claude-3-opus-20240229": [
        "Claude-3-Opus-20240229 (Prompt)",
        "https://www.anthropic.com/news/claude-3-family",
        "Anthropic",
        "Proprietary",
    ],
    "open-mistral-nemo-2407": [
        "Open-Mistral-Nemo-2407 (Prompt)",
        "https://mistral.ai/news/mistral-nemo/",
        "Mistral AI",
        "Proprietary",
    ],
    "open-mistral-nemo-2407-FC": [
        "Open-Mistral-Nemo-2407 (FC)",
        "https://mistral.ai/news/mistral-nemo/",
        "Mistral AI",
        "Proprietary",
    ],
    "mistral-small-2503": [
        "Mistral-Small-2503 (Prompt)",
        "https://docs.mistral.ai/guides/model-selection/",
        "Mistral AI",
        "Proprietary",
    ],
    "mistral-large-2411": [
        "mistral-large-2411 (Prompt)",
        "https://docs.mistral.ai/guides/model-selection/",
        "Mistral AI",
        "Proprietary",
    ],
    "mistralai/Ministral-8B-Instruct-2410": [
        "Ministral-8B-Instruct-2410 (FC)",
        "https://huggingface.co/mistralai/Ministral-8B-Instruct-2410",
        "Mistral AI",
        "Mistral AI Research License",
    ],
    "claude-3-sonnet-20240229-FC": [
        "Claude-3-Sonnet-20240229 (FC)",
        "https://www.anthropic.com/news/claude-3-family",
        "Anthropic",
        "Proprietary",
    ],
    "claude-3-sonnet-20240229": [
        "Claude-3-Sonnet-20240229 (Prompt)",
        "https://www.anthropic.com/news/claude-3-family",
        "Anthropic",
        "Proprietary",
    ],
    "claude-3-haiku-20240307-FC": [
        "Claude-3-Haiku-20240307 (FC)",
        "https://www.anthropic.com/news/claude-3-family",
        "Anthropic",
        "Proprietary",
    ],
    "claude-3-haiku-20240307": [
        "Claude-3-Haiku-20240307 (Prompt)",
        "https://www.anthropic.com/news/claude-3-family",
        "Anthropic",
        "Proprietary",
    ],
    "claude-3-7-sonnet-20250219-FC": [
        "Claude-3.7-Sonnet-20250219 (FC)",
        "https://www.anthropic.com/news/claude-3-7-sonnet",
        "Anthropic",
        "Proprietary",
    ],
    "claude-3-7-sonnet-20250219": [
        "Claude-3.7-Sonnet-20250219 (Prompt)",
        "https://www.anthropic.com/news/claude-3-7-sonnet",
        "Anthropic",
        "Proprietary",
    ],
    "claude-3-5-haiku-20241022-FC": [
        "claude-3.5-haiku-20241022 (FC)",
        "https://www.anthropic.com/news/3-5-models-and-computer-use",
        "Anthropic",
        "Proprietary",
    ],
    "claude-3-5-haiku-20241022": [
        "claude-3.5-haiku-20241022 (Prompt)",
        "https://www.anthropic.com/news/3-5-models-and-computer-use",
        "Anthropic",
        "Proprietary",
    ],
    "claude-3-5-sonnet-20240620-FC": [
        "Claude-3.5-Sonnet-20240620 (FC)",
        "https://www.anthropic.com/news/claude-3-5-sonnet",
        "Anthropic",
        "Proprietary",
    ],
    "claude-3-5-sonnet-20240620": [
        "Claude-3.5-Sonnet-20240620 (Prompt)",
        "https://www.anthropic.com/news/claude-3-5-sonnet",
        "Anthropic",
        "Proprietary",
    ],
    "claude-3-5-sonnet-20241022-FC": [
        "Claude-3.5-Sonnet-20241022 (FC)",
        "https://www.anthropic.com/news/3-5-models-and-computer-use",
        "Anthropic",
        "Proprietary",
    ],
    "claude-3-5-sonnet-20241022": [
        "Claude-3.5-Sonnet-20241022 (Prompt)",
        "https://www.anthropic.com/news/3-5-models-and-computer-use",
        "Anthropic",
        "Proprietary",
    ],
    "nova-pro-v1.0": [
        "Amazon-Nova-Pro-v1:0 (FC)",
        "https://aws.amazon.com/cn/ai/generative-ai/nova/",
        "Amazon",
        "Proprietary",
    ],
    "nova-lite-v1.0": [
        "Amazon-Nova-Lite-v1:0 (FC)",
        "https://aws.amazon.com/cn/ai/generative-ai/nova/",
        "Amazon",
        "Proprietary",
    ],
    "nova-micro-v1.0": [
        "Amazon-Nova-Micro-v1:0 (FC)",
        "https://aws.amazon.com/cn/ai/generative-ai/nova/",
        "Amazon",
        "Proprietary",
    ],
    "meetkai/functionary-small-v3.1-FC": [
        "Functionary-Small-v3.1 (FC)",
        "https://huggingface.co/meetkai/functionary-small-v3.1",
        "MeetKai",
        "MIT",
    ],
    "meetkai/functionary-medium-v3.1-FC": [
        "Functionary-Medium-v3.1 (FC)",
        "https://huggingface.co/meetkai/functionary-medium-v3.1",
        "MeetKai",
        "MIT",
    ],
    "claude-2.1": [
        "Claude-2.1 (Prompt)",
        "https://www.anthropic.com/news/claude-2-1",
        "Anthropic",
        "Proprietary",
    ],
    "claude-instant-1.2": [
        "Claude-instant-1.2 (Prompt)",
        "https://www.anthropic.com/news/releasing-claude-instant-1-2",
        "Anthropic",
        "Proprietary",
    ],
    "mistral-small-2503-FC": [
        "Mistral-small-2503 (FC)",
        "https://docs.mistral.ai/guides/model-selection/",
        "Mistral AI",
        "Proprietary",
    ],
    "mistral-large-2411-FC": [
        "mistral-large-2411 (FC)",
        "https://docs.mistral.ai/guides/model-selection/",
        "Mistral AI",
        "Proprietary",
    ],
    "Nexusflow-Raven-v2": [
        "Nexusflow-Raven-v2 (FC)",
        "https://huggingface.co/Nexusflow/NexusRaven-V2-13B",
        "Nexusflow",
        "Apache 2.0",
    ],
    "firefunction-v2-FC": [
        "FireFunction-v2 (FC)",
        "https://huggingface.co/fireworks-ai/firefunction-v2",
        "Fireworks",
        "Apache 2.0",
    ],
    "gemini-2.5-pro-exp-03-25-FC": [
        "Gemini-2.5-Pro-Exp-03-25 (FC)",
        "https://deepmind.google/technologies/gemini/pro/",
        "Google",
        "Proprietary",
    ],
    "gemini-2.5-pro-exp-03-25": [
        "Gemini-2.5-Pro-Exp-03-25 (Prompt)",
        "https://deepmind.google/technologies/gemini/pro/",
        "Google",
        "Proprietary",
    ],
    "gemini-2.0-flash-lite-001-FC": [
        "Gemini-2.0-Flash-Lite-001 (FC)",
        "https://deepmind.google/technologies/gemini/flash-lite/",
        "Google",
        "Proprietary",
    ],
    "gemini-2.0-flash-lite-001": [
        "Gemini-2.0-Flash-Lite-001 (Prompt)",
        "https://deepmind.google/technologies/gemini/flash-lite/",
        "Google",
        "Proprietary",
    ],
    "gemini-2.0-flash-001-FC": [
        "Gemini-2.0-Flash-001 (FC)",
        "https://deepmind.google/technologies/gemini/flash/",
        "Google",
        "Proprietary",
    ],
    "gemini-2.0-flash-001": [
        "Gemini-2.0-Flash-001 (Prompt)",
        "https://deepmind.google/technologies/gemini/flash/",
        "Google",
        "Proprietary",
    ],
    "gemini-2.0-flash-thinking-exp-01-21": [
        "Gemini-2.0-Flash-Thinking-Exp-01-21 (Prompt)",
        "https://deepmind.google/technologies/gemini/flash-thinking/",
        "Google",
        "Proprietary",
    ],
    "gpt-4-0613-FC": [
        "GPT-4-0613 (FC)",
        "https://platform.openai.com/docs/models/gpt-4-and-gpt-4-turbo",
        "OpenAI",
        "Proprietary",
    ],
    "gpt-4-0613": [
        "GPT-4-0613 (Prompt)",
        "https://platform.openai.com/docs/models/gpt-4-and-gpt-4-turbo",
        "OpenAI",
        "Proprietary",
    ],
    "google/gemma-3-1b-it": [
        "Gemma-3-1b-it (Prompt)",
        "https://blog.google/technology/developers/gemma-3/",
        "Google",
        "gemma-terms-of-use",
    ],
    "google/gemma-3-4b-it": [
        "Gemma-3-4b-it (Prompt)",
        "https://blog.google/technology/developers/gemma-3/",
        "Google",
        "gemma-terms-of-use",
    ],
    "google/gemma-3-12b-it": [
        "Gemma-3-12b-it (Prompt)",
        "https://blog.google/technology/developers/gemma-3/",
        "Google",
        "gemma-terms-of-use",
    ],
    "google/gemma-3-27b-it": [
        "Gemma-3-27b-it (Prompt)",
        "https://blog.google/technology/developers/gemma-3/",
        "Google",
        "gemma-terms-of-use",
    ],  
    "glaiveai/glaive-function-calling-v1": [
        "Glaive-v1 (FC)",
        "https://huggingface.co/glaiveai/glaive-function-calling-v1",
        "Glaive",
        "cc-by-sa-4.0",
    ],
    "databricks-dbrx-instruct": [
        "DBRX-Instruct (Prompt)",
        "https://www.databricks.com/blog/introducing-dbrx-new-state-art-open-llm",
        "Databricks",
        "Databricks Open Model",
    ],
    "meta-llama/Llama-3.1-8B-Instruct": [
        "Llama-3.1-8B-Instruct (Prompt)",
        "https://llama.meta.com/llama3",
        "Meta",
        "Meta Llama 3 Community",
    ],
    "meta-llama/Llama-3.1-70B-Instruct": [
        "Llama-3.1-70B-Instruct (Prompt)",
        "https://llama.meta.com/llama3",
        "Meta",
        "Meta Llama 3 Community",
    ],
    "meta-llama/Llama-3.2-1B-Instruct-FC": [
        "Llama-3.2-1B-Instruct (FC)",
        "https://llama.meta.com/llama3",
        "Meta",
        "Meta Llama 3 Community",
    ],
    "meta-llama/Llama-3.2-3B-Instruct-FC": [
        "Llama-3.2-3B-Instruct (FC)",
        "https://llama.meta.com/llama3",
        "Meta",
        "Meta Llama 3 Community",
    ],
    "meta-llama/Llama-3.1-8B-Instruct-FC": [
        "Llama-3.1-8B-Instruct (FC)",
        "https://llama.meta.com/llama3",
        "Meta",
        "Meta Llama 3 Community",
    ],
    "meta-llama/Llama-3.1-70B-Instruct-FC": [
        "Llama-3.1-70B-Instruct (FC)",
        "https://llama.meta.com/llama3",
        "Meta",
        "Meta Llama 3 Community",
    ],
    "meta-llama/Llama-3.3-70B-Instruct-FC": [
        "Llama-3.3-70B-Instruct (FC)",
        "https://llama.meta.com/llama3",
        "Meta",
        "Meta Llama 3 Community",
    ],
    "meta-llama/Llama-4-Maverick-17B-128E-Instruct-FP8-FC": [
        "Llama-4-Maverick-17B-128E-Instruct-FP8 (FC)",
        "https://huggingface.co/meta-llama/Llama-4-Maverick-17B-128E-Instruct-FP8",
        "Meta",
        "Meta Llama 4 Community",
    ],
    "meta-llama/Llama-4-Scout-17B-16E-Instruct-FC": [
        "Llama-4-Scout-17B-16E-Instruct (FC)",
        "https://huggingface.co/meta-llama/Llama-4-Scout-17B-16E-Instruct",
        "Meta",
        "Meta Llama 4 Community",
    ],
    "command-r-plus-FC": [
        "Command-R-Plus (FC)",
        "https://txt.cohere.com/command-r-plus-microsoft-azure",
        "Cohere For AI",
        "cc-by-nc-4.0",
    ],
    "command-r7b-12-2024-FC": [
        "Command R7B (FC)",
        "https://cohere.com/blog/command-r7b",
        "Cohere",
        "cc-by-nc-4.0",
    ],
    "command-a-03-2025-FC": [
        "Command A (FC)",
        "https://cohere.com/blog/command-a",
        "Cohere",
        "CC-BY-NC 4.0 License (w/ Acceptable Use Addendum)",
    ],
    "snowflake/arctic": [
        "Snowflake/snowflake-arctic-instruct (Prompt)",
        "https://huggingface.co/Snowflake/snowflake-arctic-instruct",
        "Snowflake",
        "apache-2.0",
    ],
    "nvidia/nemotron-4-340b-instruct": [
        "Nemotron-4-340b-instruct (Prompt)",
        "https://huggingface.co/nvidia/nemotron-4-340b-instruct",
        "NVIDIA",
        "nvidia-open-model-license",
    ],
    "ibm-granite/granite-20b-functioncalling": [
        "Granite-20b-FunctionCalling (FC)",
        "https://huggingface.co/ibm-granite/granite-20b-functioncalling",
        "IBM",
        "Apache-2.0",
    ],
    "THUDM/glm-4-9b-chat": [
        "GLM-4-9b-Chat (FC)",
        "https://huggingface.co/THUDM/glm-4-9b-chat",
        "THUDM",
        "glm-4",
    ],
    "yi-large-fc": [
        "yi-large (FC)",
        "https://platform.01.ai/",
        "01.AI",
        "Proprietary",
    ],
    "Salesforce/Llama-xLAM-2-70b-fc-r": [
        "xLAM-2-70b-fc-r (FC)",
        "https://huggingface.co/Salesforce/Llama-xLAM-2-70b-fc-r",
        "Salesforce",
        "cc-by-nc-4.0",
    ],
    "Salesforce/Llama-xLAM-2-8b-fc-r": [
        "xLAM-2-8b-fc-r (FC)",
        "https://huggingface.co/Salesforce/Llama-xLAM-2-8b-fc-r",
        "Salesforce",
        "cc-by-nc-4.0",
    ],
    "Salesforce/xLAM-2-32b-fc-r": [
        "xLAM-2-32b-fc-r (FC)",
        "https://huggingface.co/Salesforce/xLAM-2-32b-fc-r",
        "Salesforce",
        "cc-by-nc-4.0",
    ],
    "Salesforce/xLAM-2-3b-fc-r": [
        "xLAM-2-3b-fc-r (FC)",
        "https://huggingface.co/Salesforce/xLAM-2-3b-fc-r",
        "Salesforce",
        "cc-by-nc-4.0",
    ],
    "Salesforce/xLAM-2-1b-fc-r": [
        "xLAM-2-1b-fc-r (FC)",
        "https://huggingface.co/Salesforce/xLAM-2-1b-fc-r",
        "Salesforce",
        "cc-by-nc-4.0",
    ],
    "MadeAgents/Hammer2.1-7b": [
        "Hammer2.1-7b (FC)",
        "https://huggingface.co/MadeAgents/Hammer2.1-7b",
        "MadeAgents",
        "cc-by-nc-4.0",
    ],
    "MadeAgents/Hammer2.1-3b": [
        "Hammer2.1-3b (FC)",
        "https://huggingface.co/MadeAgents/Hammer2.1-3b",
        "MadeAgents",
        "qwen-research",
    ],
    "MadeAgents/Hammer2.1-1.5b": [
        "Hammer2.1-1.5b (FC)",
        "https://huggingface.co/MadeAgents/Hammer2.1-1.5b",
        "MadeAgents",
        "cc-by-nc-4.0",
    ],
    "MadeAgents/Hammer2.1-0.5b": [
        "Hammer2.1-0.5b (FC)",
        "https://huggingface.co/MadeAgents/Hammer2.1-0.5b",
        "MadeAgents",
        "cc-by-nc-4.0",
    ],
    "microsoft/phi-4": [
        "Phi-4 (Prompt)",
        "https://huggingface.co/microsoft/phi-4",
        "Microsoft",
        "MIT",
    ],
    "microsoft/Phi-4-mini-instruct": [
        "Phi-4-mini-instruct (Prompt)",
        "https://huggingface.co/microsoft/Phi-4-mini-instruct",
        "Microsoft",
        "MIT",
    ],
    "microsoft/Phi-4-mini-instruct-FC": [
        "Phi-4-mini-instruct (FC)",
        "https://huggingface.co/microsoft/Phi-4-mini-instruct",
        "Microsoft",
        "MIT",
    ],
    "Qwen/Qwen2.5-0.5B-Instruct-FC": [
        "Qwen2.5-0.5B-Instruct (FC)",
        "https://huggingface.co/Qwen/Qwen2.5-0.5B-Instruct",
        "Qwen",
        "apache-2.0",
    ],
    "Qwen/Qwen2.5-0.5B-Instruct": [
        "Qwen2.5-0.5B-Instruct (Prompt)",
        "https://huggingface.co/Qwen/Qwen2.5-0.5B-Instruct",
        "Qwen",
        "apache-2.0",
    ],
    "Qwen/Qwen2.5-1.5B-Instruct-FC": [
        "Qwen2.5-1.5B-Instruct (FC)",
        "https://huggingface.co/Qwen/Qwen2.5-1.5B-Instruct",
        "Qwen",
        "apache-2.0",
    ],
    "Qwen/Qwen2.5-1.5B-Instruct": [
        "Qwen2.5-1.5B-Instruct (Prompt)",
        "https://huggingface.co/Qwen/Qwen2.5-1.5B-Instruct",
        "Qwen",
        "apache-2.0",
    ],
    "Qwen/Qwen2.5-3B-Instruct-FC": [
        "Qwen2.5-3B-Instruct (FC)",
        "https://huggingface.co/Qwen/Qwen2.5-3B-Instruct",
        "Qwen",
        "qwen",
    ],
    "Qwen/Qwen2.5-3B-Instruct": [
        "Qwen2.5-3B-Instruct (Prompt)",
        "https://huggingface.co/Qwen/Qwen2.5-3B-Instruct",
        "Qwen",
        "qwen",
    ],
    "Qwen/Qwen2.5-7B-Instruct-FC": [
        "Qwen2.5-7B-Instruct (FC)",
        "https://huggingface.co/Qwen/Qwen2.5-7B-Instruct",
        "Qwen",
        "apache-2.0",
    ],
    "Qwen/Qwen2.5-7B-Instruct": [
        "Qwen2.5-7B-Instruct (Prompt)",
        "https://huggingface.co/Qwen/Qwen2.5-7B-Instruct",
        "Qwen",
        "apache-2.0",
    ],
    "Qwen/Qwen2.5-14B-Instruct-FC": [
        "Qwen2.5-14B-Instruct (FC)",
        "https://huggingface.co/Qwen/Qwen2.5-14B-Instruct",
        "Qwen",
        "apache-2.0",
    ],
    "Qwen/Qwen2.5-14B-Instruct": [
        "Qwen2.5-14B-Instruct (Prompt)",
        "https://huggingface.co/Qwen/Qwen2.5-14B-Instruct",
        "Qwen",
        "apache-2.0",
    ],
    "Qwen/Qwen2.5-32B-Instruct-FC": [
        "Qwen2.5-32B-Instruct (FC)",
        "https://huggingface.co/Qwen/Qwen2.5-32B-Instruct",
        "Qwen",
        "apache-2.0",
    ],
    "Qwen/Qwen2.5-32B-Instruct": [
        "Qwen2.5-32B-Instruct (Prompt)",
        "https://huggingface.co/Qwen/Qwen2.5-32B-Instruct",
        "Qwen",
        "apache-2.0",
    ],
    "Qwen/Qwen2.5-72B-Instruct-FC": [
        "Qwen2.5-72B-Instruct (FC)",
        "https://huggingface.co/Qwen/Qwen2.5-72B-Instruct",
        "Qwen",
        "qwen",
    ],
    "Qwen/Qwen2.5-72B-Instruct": [
        "Qwen2.5-72B-Instruct (Prompt)",
        "https://huggingface.co/Qwen/Qwen2.5-72B-Instruct",
        "Qwen",
        "qwen",
    ],
    "Team-ACE/ToolACE-2-8B": [
        "ToolACE-2-8B (FC)",
        "https://huggingface.co/Team-ACE/ToolACE-2-8B",
        "Huawei Noah & USTC",
        "Apache-2.0",
    ],
    "openbmb/MiniCPM3-4B": [
        "MiniCPM3-4B (Prompt)",
        "https://huggingface.co/openbmb/MiniCPM3-4B",
        "openbmb",
        "Apache-2.0",
    ],
    "openbmb/MiniCPM3-4B-FC": [
        "MiniCPM3-4B-FC (FC)",
        "https://huggingface.co/openbmb/MiniCPM3-4B",
        "openbmb",
        "Apache-2.0",
    ],
    "watt-ai/watt-tool-8B": [
        "watt-tool-8B (FC)",
        "https://huggingface.co/watt-ai/watt-tool-8B/",
        "Watt AI Lab",
        "Apache-2.0",
    ],
    "watt-ai/watt-tool-70B": [
        "watt-tool-70B (FC)",
        "https://huggingface.co/watt-ai/watt-tool-70B/",
        "Watt AI Lab",
        "Apache-2.0",
    ],
    "BitAgent/GoGoAgent": [
        "GoGoAgent",
        "https://gogoagent.ai",
        "BitAgent",
        "Proprietary",
    ],
    "palmyra-x-004": [
        "palmyra-x-004 (FC)",
        "https://writer.com/engineering/actions-with-palmyra-x-004/",
        "Writer",
        "Proprietary",
    ],
    "grok-3-beta-FC": [
        "Grok-3-beta (FC)",
        "https://docs.x.ai/docs/models",
        "xAI",
        "Proprietary",
    ],
    "grok-3-beta": [
        "Grok-3-beta (Prompt)",
        "https://docs.x.ai/docs/models",
        "xAI",
        "Proprietary",
    ],
    "grok-3-mini-beta-FC": [
        "Grok-3-mini-beta (FC)",
        "https://docs.x.ai/docs/models",
        "xAI",
        "Proprietary",
    ],
    "grok-3-mini-beta": [
        "Grok-3-mini-beta (Prompt)",
        "https://docs.x.ai/docs/models",
        "xAI",
        "Proprietary",
    ],
    "ZJared/Haha-7B": [
        "Haha-7B",
        "https://huggingface.co/ZJared/Haha-7B",
        "TeleAI",
        "Apache 2.0",
    ],
    "speakleash/Bielik-11B-v2.3-Instruct": [
        "Bielik-11B-v2.3-Instruct (Prompt)",
        "https://huggingface.co/speakleash/Bielik-11B-v2.3-Instruct",
        "SpeakLeash & ACK Cyfronet AGH",
        "Apache 2.0",
    ],
    "NovaSky-AI/Sky-T1-32B-Preview": [
        "Sky-T1-32B-Preview (Prompt)",
        "https://huggingface.co/NovaSky-AI/Sky-T1-32B-Preview",
        "NovaSky-AI",
        "apache-2.0",
    ],
    "Qwen/QwQ-32B-Preview": [
        "QwQ-32B-Preview (Prompt)",
        "https://huggingface.co/Qwen/QwQ-32B-Preview",
        "Qwen",
        "apache-2.0",
    ],
    "tiiuae/Falcon3-1B-Instruct-FC": [
        "Falcon3-1B-Instruct (FC)",
        "https://huggingface.co/tiiuae/Falcon3-1B-Instruct",
        "TII UAE",
        "falcon-llm-license",
    ],
    "tiiuae/Falcon3-3B-Instruct-FC": [
        "Falcon3-3B-Instruct (FC)",
        "https://huggingface.co/tiiuae/Falcon3-3B-Instruct",
        "TII UAE",
        "falcon-llm-license",
    ],
    "tiiuae/Falcon3-7B-Instruct-FC": [
        "Falcon3-7B-Instruct (FC)",
        "https://huggingface.co/tiiuae/Falcon3-7B-Instruct",
        "TII UAE",
        "falcon-llm-license",
    ],
    "tiiuae/Falcon3-10B-Instruct-FC": [
        "Falcon3-10B-Instruct (FC)",
        "https://huggingface.co/tiiuae/Falcon3-10B-Instruct",
        "TII UAE",
        "falcon-llm-license",
    ],
    "uiuc-convai/CoALM-8B": [
        "CoALM-8B",
        "https://huggingface.co/uiuc-convai/CoALM-8B",
        "UIUC + Oumi",
        "Meta Llama 3 Community",
    ],
    "uiuc-convai/CoALM-70B": [
        "CoALM-70B",
        "https://huggingface.co/uiuc-convai/CoALM-70B",
        "UIUC + Oumi",
        "Meta Llama 3 Community",
    ],
    "uiuc-convai/CoALM-405B": [
        "CoALM-405B",
        "https://huggingface.co/uiuc-convai/CoALM-405B",
        "UIUC + Oumi",
        "Meta Llama 3 Community",
    ],
    "BitAgent/BitAgent-8B": [
        "BitAgent-8B",
        "https://huggingface.co/BitAgent/BitAgent-8B/",
        "Bittensor",
        "Apache-2.0",
    ],
<<<<<<< HEAD
    "ThinkAgents/ThinkAgent-1B": [
        "ThinkAgent-1B",
=======
    "meta-llama/llama-4-maverick-17b-128e-instruct-fp8-novita": [
        "Llama-4-Maverick-17B-128E-Instruct-FP8 (Prompt) (Novita)",
        "https://huggingface.co/meta-llama/Llama-4-Maverick-17B-128E-Instruct-FP8",
        "Meta",
        "Meta Llama 4 Community",
    ],
    "meta-llama/llama-4-maverick-17b-128e-instruct-fp8-FC-novita": [
        "Llama-4-Maverick-17B-128E-Instruct-FP8 (FC) (Novita)",
        "https://huggingface.co/meta-llama/Llama-4-Maverick-17B-128E-Instruct-FP8",
        "Meta",
        "Meta Llama 4 Community",
    ],
    "meta-llama/llama-4-scout-17b-16e-instruct-novita": [
        "Llama-4-Scout-17B-16E-Instruct (Prompt) (Novita)",
        "https://huggingface.co/meta-llama/Llama-4-Scout-17B-16E-Instruct",
        "Meta",
        "Meta Llama 4 Community",
    ],
    "meta-llama/llama-4-scout-17b-16e-instruct-FC-novita": [
        "Llama-4-Scout-17B-16E-Instruct (FC) (Novita)",
        "https://huggingface.co/meta-llama/Llama-4-Scout-17B-16E-Instruct",
        "Meta",
        "Meta Llama 4 Community",
    ],
    "qwen/qwq-32b-FC-novita": [
        "Qwen/QwQ-32B (FC) (Novita)",
        "https://huggingface.co/Qwen/QwQ-32B",
        "Qwen",
        "apache-2.0",
    ],
    "qwen/qwq-32b-novita": [
        "Qwen/QwQ-32B (Prompt) (Novita)",
        "https://huggingface.co/Qwen/QwQ-32B",
        "Qwen",
        "apache-2.0",
    ],
    "ThinkAgents/ThinkAgent-1B": [
        "ThinkAgent-1B (FC)",
>>>>>>> 15e5c4c6
        "https://huggingface.co/ThinkAgents/ThinkAgent-1B",
        "ThinkAgents",
        "apache-2.0"
    ],
<<<<<<< HEAD
=======
    "xiaoming-14B": [
        "xiaoming-14B (Prompt)",
        "https://www.mininglamp.com/",
        "Mininglamp",
        "Proprietary",
    ],
>>>>>>> 15e5c4c6
}

INPUT_PRICE_PER_MILLION_TOKEN = {
    "claude-3-opus-20240229-FC": 15,
    "claude-3-opus-20240229": 15,
    "claude-3-sonnet-20240229-FC": 3,
    "claude-3-sonnet-20240229": 3,
    "claude-3-5-sonnet-20240620-FC": 3,
    "claude-3-5-sonnet-20240620": 3,
    "claude-3-5-sonnet-20241022-FC": 3,
    "claude-3-5-sonnet-20241022": 3,
    "claude-3-7-sonnet-20250219-FC": 3,
    "claude-3-7-sonnet-20250219": 3,
    "claude-3-haiku-20240307-FC": 0.25,
    "claude-3-haiku-20240307": 0.25,
    "claude-3-5-haiku-20241022-FC": 1,
    "claude-3-5-haiku-20241022": 1,
    "claude-2.1": 8,
    "claude-instant-1.2": 0.8,
    "nova-pro-v1.0": 0.8,
    "nova-lite-v1.0": 0.06,
    "nova-micro-v1.0": 0.035,
    "open-mistral-nemo-2407": 0.3,
    "open-mistral-nemo-2407-FC": 0.3,
    "mistral-large-2411": 3,
    "mistral-large-2411-FC": 3,
    "mistral-small-2503-FC": 1,
    "mistral-small-2503": 1,
    "gpt-4.1-2025-04-14-FC": 2,
    "gpt-4.1-2025-04-14": 2,
    "gpt-4.1-mini-2025-04-14-FC": 0.4,
    "gpt-4.1-mini-2025-04-14": 0.4,
    "gpt-4.1-nano-2025-04-14-FC": 0.1,
    "gpt-4.1-nano-2025-04-14": 0.1,
    "gpt-4.5-preview-2025-02-27-FC": 75,
    "gpt-4.5-preview-2025-02-27": 75,
    "o1-2024-12-17-FC": 15,
    "o1-2024-12-17": 15,
    "o3-mini-2025-01-31-FC": 1.1,
    "o3-mini-2025-01-31": 1.1,
    "gpt-4o-2024-05-13-FC": 5,
    "gpt-4o-2024-05-13": 5,
    "gpt-4o-2024-11-20-FC": 2.5,
    "gpt-4o-2024-11-20": 2.5,
    "gpt-4o-mini-2024-07-18": 0.15,
    "gpt-4o-mini-2024-07-18-FC": 0.15,
    "gpt-4-1106-preview-FC": 10,
    "gpt-4-1106-preview": 10,
    "gpt-4-0125-preview": 10,
    "gpt-4-0125-preview-FC": 10,
    "gpt-4-0613": 30,
    "gpt-4-0613-FC": 30,
    "gemini-2.5-pro-exp-03-25": 0,
    "gemini-2.5-pro-exp-03-25-FC": 0,
    "gemini-2.0-flash-lite-001": 0.075,
    "gemini-2.0-flash-lite-001-FC": 0.075,
    "gemini-2.0-flash-001-FC": 0.15,
    "gemini-2.0-flash-001": 0.15,
    "gemini-2.0-flash-thinking-exp-01-21": 0,
    "databricks-dbrx-instruct": 2.25,
    "command-r-plus-FC": 3,
    "command-r7b-12-2024-FC": 0.0375,
    "command-a-03-2025-FC": 2.5,
    "yi-large-fc": 3,
    "palmyra-x-004": 5,
    "grok-3-beta": 3,
    "grok-3-beta-FC": 3,
    "grok-3-mini-beta": 0.3,
    "grok-3-mini-beta-FC": 0.3,
    "meta-llama/llama-4-maverick-17b-128e-instruct-fp8-novita": 0.2,
    "meta-llama/llama-4-maverick-17b-128e-instruct-fp8-FC-novita": 0.2,
    "meta-llama/llama-4-scout-17b-16e-instruct-novita": 0.1,
    "meta-llama/llama-4-scout-17b-16e-instruct-FC-novita": 0.1,
    "qwen/qwq-32b-FC-novita": 0.18,
    "qwen/qwq-32b-novita": 0.18,
}

OUTPUT_PRICE_PER_MILLION_TOKEN = {
    "claude-3-opus-20240229-FC": 75,
    "claude-3-opus-20240229": 75,
    "claude-3-sonnet-20240229-FC": 15,
    "claude-3-sonnet-20240229": 15,
    "claude-3-5-sonnet-20240620-FC": 15,
    "claude-3-5-sonnet-20240620": 15,
    "claude-3-5-sonnet-20241022-FC": 15,
    "claude-3-5-sonnet-20241022": 15,
    "claude-3-7-sonnet-20250219-FC": 15,
    "claude-3-7-sonnet-20250219": 15,
    "claude-3-haiku-20240307-FC": 1.25,
    "claude-3-haiku-20240307": 1.25,
    "claude-3-5-haiku-20241022-FC": 5,
    "claude-3-5-haiku-20241022": 5,
    "claude-2.1": 24,
    "claude-instant-1.2": 2.4,
    "nova-pro-v1.0": 3.2,
    "nova-lite-v1.0": 0.24,
    "nova-micro-v1.0": 0.14,
    "open-mistral-nemo-2407": 0.3,
    "open-mistral-nemo-2407-FC": 0.3,
    "mistral-large-2411": 9,
    "mistral-large-2411-FC": 9,
    "mistral-small-2503": 3,
    "mistral-small-2503-FC": 3,
    "gpt-4.1-2025-04-14-FC": 8,
    "gpt-4.1-2025-04-14": 8,
    "gpt-4.1-mini-2025-04-14-FC": 1.6,
    "gpt-4.1-mini-2025-04-14": 1.6,
    "gpt-4.1-nano-2025-04-14-FC": 0.4,
    "gpt-4.1-nano-2025-04-14": 0.4,
    "gpt-4.5-preview-2025-02-27-FC": 150,
    "gpt-4.5-preview-2025-02-27": 150,
    "o1-2024-12-17-FC": 60,
    "o1-2024-12-17": 60,
    "o3-mini-2025-01-31-FC": 4,
    "o3-mini-2025-01-31": 4,
    "gpt-4o-2024-05-13-FC": 15,
    "gpt-4o-2024-05-13": 15,
    "gpt-4o-2024-11-20-FC": 10,
    "gpt-4o-2024-11-20": 10,
    "gpt-4o-mini-2024-07-18": 0.6,
    "gpt-4o-mini-2024-07-18-FC": 0.6,
    "gpt-4-1106-preview": 30,
    "gpt-4-1106-preview-FC": 30,
    "gpt-4-0125-preview-FC": 30,
    "gpt-4-0125-preview": 30,
    "gpt-4-0613": 60,
    "gpt-4-0613-FC": 60,
    "gemini-2.5-pro-exp-03-25": 0,
    "gemini-2.5-pro-exp-03-25-FC": 0,
    "gemini-2.0-flash-lite-001": 0.3,
    "gemini-2.0-flash-lite-001-FC": 0.3,
    "gemini-2.0-flash-001-FC": 0.6,
    "gemini-2.0-flash-001": 0.6,
    "gemini-2.0-flash-thinking-exp-01-21": 0,
    "databricks-dbrx-instruct": 6.75,
    "command-r-plus-FC": 15,
    "command-r7b-12-2024-FC": 0.15,
    "command-a-03-2025-FC": 10,
    "yi-large-fc": 3,
    "palmyra-x-004": 12,
    "grok-3-beta": 15,
    "grok-3-beta-FC": 15,
    "grok-3-mini-beta": 0.5,
    "grok-3-mini-beta-FC": 0.5,
    "meta-llama/llama-4-maverick-17b-128e-instruct-fp8-novita": 0.85,
    "meta-llama/llama-4-maverick-17b-128e-instruct-fp8-FC-novita": 0.85,
    "meta-llama/llama-4-scout-17b-16e-instruct-novita": 0.5,
    "meta-llama/llama-4-scout-17b-16e-instruct-FC-novita": 0.5,
    "qwen/qwq-32b-FC-novita": 0.2,
    "qwen/qwq-32b-novita": 0.2,
}

# The latency of the open-source models are hardcoded here.
# Because we do batching when generating the data, so the latency is not accurate from the result data.
# This is the latency for the whole batch of data, when using 8 V100 GPUs.
OSS_LATENCY = {}

# The following models will also have no cost, even though they are queries through the API.
# All OSS models will have no cost shown on the leaderboard by default, so they don't need to be included here.
NO_COST_API_BASED_MODELS = [
    "DeepSeek-R1",
    "DeepSeek-V3-FC",
    "Nexusflow-Raven-v2",
    "firefunction-v2-FC",
    "meetkai/functionary-small-v3.1-FC",
    "meetkai/functionary-medium-v3.1-FC",
    "snowflake/arctic",
    "nvidia/nemotron-4-340b-instruct",
    "xiaoming-14B",
]<|MERGE_RESOLUTION|>--- conflicted
+++ resolved
@@ -828,10 +828,6 @@
         "Bittensor",
         "Apache-2.0",
     ],
-<<<<<<< HEAD
-    "ThinkAgents/ThinkAgent-1B": [
-        "ThinkAgent-1B",
-=======
     "meta-llama/llama-4-maverick-17b-128e-instruct-fp8-novita": [
         "Llama-4-Maverick-17B-128E-Instruct-FP8 (Prompt) (Novita)",
         "https://huggingface.co/meta-llama/Llama-4-Maverick-17B-128E-Instruct-FP8",
@@ -870,20 +866,28 @@
     ],
     "ThinkAgents/ThinkAgent-1B": [
         "ThinkAgent-1B (FC)",
->>>>>>> 15e5c4c6
         "https://huggingface.co/ThinkAgents/ThinkAgent-1B",
         "ThinkAgents",
         "apache-2.0"
     ],
-<<<<<<< HEAD
-=======
+     "AymanTarig/Llama-3.2-1B-FC-v1": [
+        "Llama-3.2-1B-FC-v1 (FC)",
+        "https://huggingface.co/AymanTarig/Llama-3.2-1B-FC-v1",
+        "AymanTarig",
+        "apache-2.0",
+    ],
+     "AymanTarig/Llama-3.2-1B-FC-v2": [
+        "Llama-3.2-1B-FC-v2 (FC)",
+        "https://huggingface.co/AymanTarig/Llama-3.2-1B-FC-v2",
+        "AymanTarig",
+        "apache-2.0",
+    ],
     "xiaoming-14B": [
         "xiaoming-14B (Prompt)",
         "https://www.mininglamp.com/",
         "Mininglamp",
         "Proprietary",
     ],
->>>>>>> 15e5c4c6
 }
 
 INPUT_PRICE_PER_MILLION_TOKEN = {

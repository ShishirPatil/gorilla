import json

from bfcl.model_handler.constant import GORILLA_TO_OPENAPI
from bfcl.model_handler.model_style import ModelStyle
from bfcl.model_handler.oss_model.base_oss_handler import OSSHandler
from bfcl.model_handler.utils import (
    convert_to_function_call,
    convert_to_tool,
    func_doc_language_specific_pre_processing,
)
from overrides import overrides

from overrides import overrides

class GLMHandler(OSSHandler):
    def __init__(self, model_name, temperature) -> None:
        super().__init__(model_name, temperature)
        self.stop_token_ids = [151329, 151336, 151338]

<<<<<<< HEAD
    @override
=======
    @overrides
>>>>>>> 7cec2759
    def _format_prompt(self, messages, function):
        """
        "chat_template": "[gMASK]<sop>{% for item in messages %}{% if item['tools'] is defined %}<|system|>\n你是一个名为 ChatGLM 的人工智能助手。你是基于智谱AI训练的语言模型 GLM-4 模型开发的，你的任务是针对用户的问题和要求提供适当的答复和支持。\n\n# 可用工具{% set tools = item['tools'] %}{% for tool in tools %}{% if tool['type'] == 'function' %}\n\n## {{ tool['function']['name'] }}\n\n{{ tool['function'] | tojson(indent=4) }}\n在调用上述函数时，请使用 Json 格式表示调用的参数。{% elif tool['type'] == 'python' %}\n\n## python\n\n当你向 `python` 发送包含 Python 代码的消息时，该代码将会在一个有状态的 Jupyter notebook 环境中执行。\n`python` 返回代码执行的输出，或在执行 60 秒后返回超时。\n`/mnt/data` 将会持久化存储你的文件。在此会话中，`python` 无法访问互联网。不要使用 `python` 进行任何网络请求或者在线 API 调用，这些在线内容的访问将不会成功。{% elif tool['type'] == 'simple_browser' %}\n\n## simple_browser\n\n你可以使用 `simple_browser` 工具。该工具支持以下函数：\n`search(query: str, recency_days: int)`：使用搜索引擎进行查询并显示结果，可以使用 `recency_days` 参数控制搜索内容的时效性。\n`mclick(ids: list[int])`：获取一系列指定 id 的页面内容。每次调用时，须选择3-10个页面。选择多个角度的页面，同时尽可能选择可信任的信息来源。考虑到部分页面是无法加载的，你也可以多打开一些可能有用的页面而不用担心内容过多。\n`open_url(url: str)`：打开指定的 URL。\n\n使用 `【{引用 id}†{引用文本}】` 来引用内容。\n\n操作步骤：1. 使用 `search` 来获得信息列表; 2. 使用 `mclick` 来获取指定 ID 页面的内容; 3. 根据获得的内容进行回复。在回复中应当引用信息来源。\n 如果用户提供了 URL，也可以用 `open_url` 直接打开页面。\n如果初次搜索结果没有找到合适的信息，也可以再次使用 `search` 进行搜索。{% elif tool['type'] == 'cogview' %}\n\n## cogview\n\n如果用户的请求中包含了对图像的描述，你可以使用 `cogview` 来生成图像并展示给用户。你需要向 `cogview` 发送图像描述，规则：\n- 发送给 `cogview` 的消息必须使用英语。用户的中文描述必须完全翻译为英语。\n- 应当尽可能详细地描述图像生成的需求，需求描述约 100 英文单词。\n- 保持用户原始描述的意图。不要虚构内容或者没见过的人物。\n- 如无特殊说明，所在地为中国，持有中国立场并遵循中国社会主义价值观。{% endif %}{% endfor %}{% endif %}{% if item['content'] %}<|{{ item['role'] }}|>{{ item['metadata'] }}\n{{ item['content'] }}{% endif %}{% endfor %}{% if add_generation_prompt %}<|assistant|>{% endif %}",
        """
        formatted_prompt = ""
        tools = convert_to_tool(function, GORILLA_TO_OPENAPI, ModelStyle.OpenAI)
        if tools:
            formatted_prompt = "[gMASK]<sop><|system|>\n你是一个名为 ChatGLM 的人工智能助手。你是基于智谱AI训练的语言模型 GLM-4 模型开发的，你的任务是针对用户的问题和要求提供适当的答复和支持。\n\n# 可用工具"
            for tool in tools:
                formatted_prompt += f"\n\n## {tool['function']['name']}\n\n{json.dumps(tool['function'], indent=4)}"
                formatted_prompt += "\n在调用上述函数时，请使用 Json 格式表示调用的参数。"

        for message in messages:
            formatted_prompt += f"<|{message['role']}|>\n{message['content']}"

        formatted_prompt += "<|assistant|>"

        return formatted_prompt

<<<<<<< HEAD
    @override
=======
    @overrides
>>>>>>> 7cec2759
    def _pre_query_processing_prompting(self, test_entry: dict) -> dict:
        functions: list = test_entry["function"]
        test_category: str = test_entry["id"].rsplit("_", 1)[0]

        functions = func_doc_language_specific_pre_processing(functions, test_category)

        # GLM use its own system prompt

        return {"message": [], "function": functions}

<<<<<<< HEAD
    @override
=======
    @overrides
>>>>>>> 7cec2759
    def decode_ast(self, result, language="Python"):
        args = result.split("\n")
        if len(args) == 1:
            func = [args[0]]
        elif len(args) >= 2:
            func = [{args[0]: json.loads(args[1])}]
        return func

<<<<<<< HEAD
    @override
=======
    @overrides
>>>>>>> 7cec2759
    def decode_execute(self, result):
        args = result.split("\n")
        if len(args) == 1:
            func = args[0]
        elif len(args) >= 2:
            func = [{args[0]: args[1]}]

        return convert_to_function_call(func)<|MERGE_RESOLUTION|>--- conflicted
+++ resolved
@@ -16,12 +16,8 @@
     def __init__(self, model_name, temperature) -> None:
         super().__init__(model_name, temperature)
         self.stop_token_ids = [151329, 151336, 151338]
-
-<<<<<<< HEAD
+        
     @override
-=======
-    @overrides
->>>>>>> 7cec2759
     def _format_prompt(self, messages, function):
         """
         "chat_template": "[gMASK]<sop>{% for item in messages %}{% if item['tools'] is defined %}<|system|>\n你是一个名为 ChatGLM 的人工智能助手。你是基于智谱AI训练的语言模型 GLM-4 模型开发的，你的任务是针对用户的问题和要求提供适当的答复和支持。\n\n# 可用工具{% set tools = item['tools'] %}{% for tool in tools %}{% if tool['type'] == 'function' %}\n\n## {{ tool['function']['name'] }}\n\n{{ tool['function'] | tojson(indent=4) }}\n在调用上述函数时，请使用 Json 格式表示调用的参数。{% elif tool['type'] == 'python' %}\n\n## python\n\n当你向 `python` 发送包含 Python 代码的消息时，该代码将会在一个有状态的 Jupyter notebook 环境中执行。\n`python` 返回代码执行的输出，或在执行 60 秒后返回超时。\n`/mnt/data` 将会持久化存储你的文件。在此会话中，`python` 无法访问互联网。不要使用 `python` 进行任何网络请求或者在线 API 调用，这些在线内容的访问将不会成功。{% elif tool['type'] == 'simple_browser' %}\n\n## simple_browser\n\n你可以使用 `simple_browser` 工具。该工具支持以下函数：\n`search(query: str, recency_days: int)`：使用搜索引擎进行查询并显示结果，可以使用 `recency_days` 参数控制搜索内容的时效性。\n`mclick(ids: list[int])`：获取一系列指定 id 的页面内容。每次调用时，须选择3-10个页面。选择多个角度的页面，同时尽可能选择可信任的信息来源。考虑到部分页面是无法加载的，你也可以多打开一些可能有用的页面而不用担心内容过多。\n`open_url(url: str)`：打开指定的 URL。\n\n使用 `【{引用 id}†{引用文本}】` 来引用内容。\n\n操作步骤：1. 使用 `search` 来获得信息列表; 2. 使用 `mclick` 来获取指定 ID 页面的内容; 3. 根据获得的内容进行回复。在回复中应当引用信息来源。\n 如果用户提供了 URL，也可以用 `open_url` 直接打开页面。\n如果初次搜索结果没有找到合适的信息，也可以再次使用 `search` 进行搜索。{% elif tool['type'] == 'cogview' %}\n\n## cogview\n\n如果用户的请求中包含了对图像的描述，你可以使用 `cogview` 来生成图像并展示给用户。你需要向 `cogview` 发送图像描述，规则：\n- 发送给 `cogview` 的消息必须使用英语。用户的中文描述必须完全翻译为英语。\n- 应当尽可能详细地描述图像生成的需求，需求描述约 100 英文单词。\n- 保持用户原始描述的意图。不要虚构内容或者没见过的人物。\n- 如无特殊说明，所在地为中国，持有中国立场并遵循中国社会主义价值观。{% endif %}{% endfor %}{% endif %}{% if item['content'] %}<|{{ item['role'] }}|>{{ item['metadata'] }}\n{{ item['content'] }}{% endif %}{% endfor %}{% if add_generation_prompt %}<|assistant|>{% endif %}",
@@ -41,11 +37,7 @@
 
         return formatted_prompt
 
-<<<<<<< HEAD
     @override
-=======
-    @overrides
->>>>>>> 7cec2759
     def _pre_query_processing_prompting(self, test_entry: dict) -> dict:
         functions: list = test_entry["function"]
         test_category: str = test_entry["id"].rsplit("_", 1)[0]
@@ -56,11 +48,7 @@
 
         return {"message": [], "function": functions}
 
-<<<<<<< HEAD
     @override
-=======
-    @overrides
->>>>>>> 7cec2759
     def decode_ast(self, result, language="Python"):
         args = result.split("\n")
         if len(args) == 1:
@@ -68,12 +56,8 @@
         elif len(args) >= 2:
             func = [{args[0]: json.loads(args[1])}]
         return func
-
-<<<<<<< HEAD
+      
     @override
-=======
-    @overrides
->>>>>>> 7cec2759
     def decode_execute(self, result):
         args = result.split("\n")
         if len(args) == 1:

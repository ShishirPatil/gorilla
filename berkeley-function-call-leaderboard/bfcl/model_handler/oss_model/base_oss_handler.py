import subprocess
import threading
import time
import json
from concurrent.futures import ThreadPoolExecutor

import requests
from bfcl.constant import RESULT_PATH, VERSION_PREFIX
from bfcl.model_handler.base_handler import BaseHandler
from bfcl.model_handler.model_style import ModelStyle
from bfcl.model_handler.oss_model.constant import VLLM_PORT
from bfcl.model_handler.utils import (
    default_decode_ast_prompting,
    default_decode_execute_prompting,
    func_doc_language_specific_pre_processing,
    system_prompt_pre_processing_chat_model,
)
from openai import OpenAI
from tqdm import tqdm


class OSSHandler(BaseHandler):
    def __init__(self, model_name, temperature, dtype="bfloat16") -> None:
        super().__init__(model_name, temperature)
        self.model_name_huggingface = model_name
        self.model_style = ModelStyle.OSSMODEL
        self.dtype = dtype
        self.client = OpenAI(base_url=f"http://localhost:{VLLM_PORT}/v1", api_key="EMPTY")

    def inference(self, test_entry: dict, include_input_log: bool, include_state_log: bool):
        """
        OSS models have a different inference method.
        They needs to spin up a server first and then send requests to it.
        It is more efficient to spin up the server once for the whole batch, instead of for each individual entry.
        So we implement batch_inference method instead.
        """
        raise NotImplementedError(
            "OSS Models should call the batch_inference method instead."
        )

    def decode_ast(self, result, language="Python"):
        return default_decode_ast_prompting(result, language)

    def decode_execute(self, result):
        return default_decode_execute_prompting(result)

    def batch_inference(
        self,
        test_entries: list[dict],
        num_gpus: int,
        gpu_memory_utilization: float,
        backend: str,
<<<<<<< HEAD
        include_debugging_log: bool,
        overwrite: bool,
        result_dir=RESULT_PATH,
=======
        include_input_log: bool,
        include_state_log: bool,
>>>>>>> 19490f11
    ):
        """
        Batch inference for OSS models.
        """
        from transformers import AutoConfig, AutoTokenizer

        self.tokenizer = AutoTokenizer.from_pretrained(self.model_name_huggingface)

        config = AutoConfig.from_pretrained(self.model_name_huggingface)
        if hasattr(config, "max_position_embeddings"):
            self.max_context_length = config.max_position_embeddings
        elif self.tokenizer.model_max_length is not None:
            self.max_context_length = self.tokenizer.model_max_length
        else:
            if not hasattr(self, "max_context_length"):
                raise ValueError(
                    "Model does not have a max_position_embeddings attribute or tokenizer.model_max_length attribute. Please set the max_context_length attribute in the corresponding model handler."
                )
        print(f"Max context length: {self.max_context_length}")

        if backend == "vllm":
            process = subprocess.Popen(
                [
                    "vllm",
                    "serve",
                    str(self.model_name_huggingface),
                    "--port",
                    str(VLLM_PORT),
                    "--dtype",
                    str(self.dtype),
                    "--tensor-parallel-size",
                    str(num_gpus),
                    "--gpu-memory-utilization",
                    str(gpu_memory_utilization),
                    "--trust-remote-code",
                ],
                stdout=subprocess.PIPE,  # Capture stdout
                stderr=subprocess.PIPE,  # Capture stderr
                text=True,  # To get the output as text instead of bytes
            )
        elif backend == "sglang":
            # Check if the flashinfer package is installed to determine the backend
            try:
                import flashinfer
                backend_choice = "flashinfer"
            except ImportError as e:
                backend_choice = "triton"
                pass

            process = subprocess.Popen(
                [
                    "python",
                    "-m",
                    "sglang.launch_server",
                    "--model-path",
                    str(self.model_name_huggingface),
                    "--port",
                    str(VLLM_PORT),
                    "--dtype",
                    str(self.dtype),
                    "--tp",
                    str(num_gpus),
                    "--mem-fraction-static",
                    str(gpu_memory_utilization),
                    "--attention-backend",
                    str(backend_choice),
                    "--trust-remote-code",
                ],
                stdout=subprocess.PIPE,  # Capture stdout
                stderr=subprocess.PIPE,  # Capture stderr
                text=True,  # To get the output as text instead of bytes
            )
        else:
            raise ValueError(f"Backend {backend} is not supported.")

        stop_event = (
            threading.Event()
        )  # Event to signal threads to stop; no need to see logs after server is ready

        def log_subprocess_output(pipe, stop_event):
            # Read lines until stop event is set
            for line in iter(pipe.readline, ""):
                if stop_event.is_set():
                    break
                else:
                    print(line, end="")
            pipe.close()
            print("server log tracking thread stopped successfully.")

        # Start threads to read and print stdout and stderr
        stdout_thread = threading.Thread(
            target=log_subprocess_output, args=(process.stdout, stop_event)
        )
        stderr_thread = threading.Thread(
            target=log_subprocess_output, args=(process.stderr, stop_event)
        )
        stdout_thread.start()
        stderr_thread.start()

        try:
            # Wait for the server to be ready
            server_ready = False
            while not server_ready:
                # Check if the process has terminated unexpectedly
                if process.poll() is not None:
                    # Output the captured logs
                    stdout, stderr = process.communicate()
                    print(stdout)
                    print(stderr)
                    raise Exception(
                        f"Subprocess terminated unexpectedly with code {process.returncode}"
                    )
                try:
                    # Make a simple request to check if the server is up
                    response = requests.get(f"http://localhost:{VLLM_PORT}/v1/models")
                    if response.status_code == 200:
                        server_ready = True
                        print("server is ready!")
                except requests.exceptions.ConnectionError:
                    # If the connection is not ready, wait and try again
                    time.sleep(1)

            # Signal threads to stop reading output
            stop_event.set()

            # Once the server is ready, make the completion requests
            futures = []
            with ThreadPoolExecutor(max_workers=100) as executor:
                with tqdm(
                    total=len(test_entries),
                    desc=f"Generating results for {self.model_name}",
                ) as pbar:

                    for test_case in test_entries:
                        future = executor.submit(self._multi_threaded_inference, test_case, include_input_log, include_state_log)
                        futures.append(future)

                    for future in futures:
                        # This will wait for the task to complete, so that we are always writing in order
                        result = future.result()
                        if overwrite:
                            self.overwrite(result, result_dir)
                        else:
                            self.write(result, result_dir)
                        pbar.update()


        except Exception as e:
            raise e

        finally:
            # Ensure the server process is terminated properly
            process.terminate()
            try:
                # Wait for the process to terminate fully
                process.wait(timeout=15)
                print("Process terminated successfully.")
            except subprocess.TimeoutExpired:
                process.kill()
                process.wait()  # Wait again to ensure it's fully terminated
                print("Process killed.")

            # Wait for the output threads to finish
            stop_event.set()
            stdout_thread.join()
            stderr_thread.join()
            
    def _multi_threaded_inference(self, test_case, include_input_log: bool, include_state_log: bool):
        """
        This is a wrapper function to make sure that, if an error occurs during inference, the process does not stop.
        """
        assert type(test_case["function"]) is list

        try:
            if "multi_turn" in test_case["id"]:
                model_responses, metadata = self.inference_multi_turn_prompting(test_case, include_input_log, include_state_log)
            else:
                model_responses, metadata = self.inference_single_turn_prompting(test_case, include_input_log)
        except Exception as e:
            print("-" * 100)
            print(
                "❗️❗️ Error occurred during inference. Maximum reties reached for rate limit or other error. Continuing to next test case."
            )
            print(f"❗️❗️ Test case ID: {test_case['id']}, Error: {str(e)}")
            print("-" * 100)

            model_responses = f"Error during inference: {str(e)}"
            metadata = {}

        result_to_write = {
            "id": test_case["id"],
            "result": model_responses,
        }
        result_to_write.update(metadata)

        return result_to_write

    #### Prompting methods ####

    def _format_prompt(self, messages, function):
        raise NotImplementedError(
            "OSS Models should implement their own prompt formatting."
        )

    def _query_prompting(self, inference_data: dict):
        # We use the OpenAI Completions API
        function: list[dict] = inference_data["function"]
        message: list[dict] = inference_data["message"]

        formatted_prompt: str = self._format_prompt(message, function)
        inference_data["inference_input_log"] = {"formatted_prompt": formatted_prompt}

        # Tokenize the formatted prompt to get token count
        input_token_count = len(self.tokenizer.tokenize(formatted_prompt))

        # Determine the number of tokens to request. Cap it at 4096 if the model has a larger limit.
        if self.max_context_length < input_token_count + 2:
            # If the prompt is already at the max length, just request 1000 token, we will get an error anyway
            leftover_tokens_count = 1000
        else:
            leftover_tokens_count = min(4096, self.max_context_length - input_token_count - 2)

        if hasattr(self, "stop_token_ids"):
            api_response = self.client.completions.create(
                model=self.model_name_huggingface,
                temperature=self.temperature,
                prompt=formatted_prompt,
                max_tokens=leftover_tokens_count,
                extra_body={"stop_token_ids": self.stop_token_ids},
            )
        else:
            api_response = self.client.completions.create(
                model=self.model_name_huggingface,
                temperature=self.temperature,
                prompt=formatted_prompt,
                max_tokens=leftover_tokens_count,
            )

        return api_response

    def _pre_query_processing_prompting(self, test_entry: dict) -> dict:
        functions: list = test_entry["function"]
        test_category: str = test_entry["id"].rsplit("_", 1)[0]

        functions = func_doc_language_specific_pre_processing(functions, test_category)

        test_entry["question"][0] = system_prompt_pre_processing_chat_model(
            test_entry["question"][0], functions, test_category
        )

        return {"message": [], "function": functions}

    def _parse_query_response_prompting(self, api_response: any) -> dict:
        return {
            "model_responses": api_response.choices[0].text,
            "input_token": api_response.usage.prompt_tokens,
            "output_token": api_response.usage.completion_tokens,
        }

    def add_first_turn_message_prompting(
        self, inference_data: dict, first_turn_message: list[dict]
    ) -> dict:
        inference_data["message"].extend(first_turn_message)
        return inference_data

    def _add_next_turn_user_message_prompting(
        self, inference_data: dict, user_message: list[dict]
    ) -> dict:
        inference_data["message"].extend(user_message)
        return inference_data

    def _add_assistant_message_prompting(
        self, inference_data: dict, model_response_data: dict
    ) -> dict:
        inference_data["message"].append(
            {"role": "assistant", "content": model_response_data["model_responses"]}
        )
        return inference_data

    def _add_execution_results_prompting(
        self, inference_data: dict, execution_results: list[str], model_response_data: dict
    ) -> dict:
        for execution_result, decoded_model_response in zip(
            execution_results, model_response_data["model_responses_decoded"]
        ):
            inference_data["message"].append(
                {
                    "role": "tool",
                    "name": decoded_model_response,
                    "content": execution_result,
                }
            )

        return inference_data<|MERGE_RESOLUTION|>--- conflicted
+++ resolved
@@ -50,14 +50,10 @@
         num_gpus: int,
         gpu_memory_utilization: float,
         backend: str,
-<<<<<<< HEAD
-        include_debugging_log: bool,
+        include_input_log: bool,
+        include_state_log: bool,
         overwrite: bool,
         result_dir=RESULT_PATH,
-=======
-        include_input_log: bool,
-        include_state_log: bool,
->>>>>>> 19490f11
     ):
         """
         Batch inference for OSS models.

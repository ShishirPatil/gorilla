--- conflicted
+++ resolved
@@ -124,37 +124,10 @@
             stop_event.set()
 
             # Once the server is ready, make the completion requests
-<<<<<<< HEAD
-            for test_entry in tqdm(test_entries, desc="Generating results"):
-                try:
-                    if "multi_turn" in test_entry["id"]:
-                        model_responses, metadata = self.inference_multi_turn_prompting(
-                            test_entry, include_debugging_log
-                        )
-                    else:
-                        model_responses, metadata = self.inference_single_turn_prompting(
-                            test_entry, include_debugging_log
-                        )
-                except Exception as e:
-                    print(
-                        f"Error during inference for test entry {test_entry['id']}: {str(e)}"
-                    )
-                    model_responses = f"Error during inference: {str(e)}"
-                    metadata = {}
-
-                result_to_write = {
-                    "id": test_entry["id"],
-                    "result": model_responses,
-                }
-                result_to_write.update(metadata)
-
-                self.write(result_to_write)
-=======
             futures = []
             with ThreadPoolExecutor(max_workers=100) as executor:
                 with tqdm(
-                    total=len(test_entries),
-                    desc=f"Generating results for {self.model_name}",
+                    total=len(test_entries), desc=f"Generating results for {self.model_name}"
                 ) as pbar:
 
                     for test_case in test_entries:
@@ -166,7 +139,7 @@
                         result = future.result()
                         self.write(result)
                         pbar.update()
->>>>>>> 4e6dc0cc
+
 
         except Exception as e:
             raise e
@@ -183,16 +156,12 @@
                 process.wait()  # Wait again to ensure it's fully terminated
                 print("Process killed.")
 
-<<<<<<< HEAD
             # Wait for the output threads to finish
             stop_event.set()
             stdout_thread.join()
             stderr_thread.join()
-=======
+            
     def _multi_threaded_inference(self, test_case, include_debugging_log):
-        """
-        This is a wrapper function to make sure that, if an error occurs during inference, the process does not stop.
-        """
         assert type(test_case["function"]) is list
 
         try:
@@ -214,7 +183,6 @@
             "id": test_case["id"],
             "result": model_responses,
         }
->>>>>>> 4e6dc0cc
 
     #### Prompting methods ####
 

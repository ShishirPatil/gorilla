--- conflicted
+++ resolved
@@ -35,14 +35,6 @@
             "OSS Models should call the batch_inference method instead."
         )
 
-<<<<<<< HEAD
-=======
-    def _format_prompt(self, messages, function):
-        raise NotImplementedError(
-            "OSS Models should implement their own prompt formatting."
-        )
-
->>>>>>> c834e578
     def decode_ast(self, result, language="Python"):
         return default_decode_ast_prompting(result, language)
 
@@ -178,8 +170,7 @@
 
     #### Prompting methods ####
 
-    @staticmethod
-    def _format_prompt(messages, function):
+    def _format_prompt(self, messages, function):
         raise NotImplementedError(
             "OSS Models should implement their own prompt formatting."
         )

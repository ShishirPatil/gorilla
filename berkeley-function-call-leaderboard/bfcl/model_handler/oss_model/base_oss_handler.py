--- conflicted
+++ resolved
@@ -54,7 +54,6 @@
         """
         Batch inference for OSS models.
         """
-<<<<<<< HEAD
         from transformers import AutoConfig, AutoTokenizer
 
         self.tokenizer = AutoTokenizer.from_pretrained(self.model_name_huggingface)
@@ -69,27 +68,8 @@
                 raise ValueError(
                     "Model does not have a max_position_embeddings attribute or tokenizer.model_max_length attribute. Please set the max_context_length attribute in the corresponding model handler."
                 )
-
-        process = subprocess.Popen(
-            [
-                "vllm",
-                "serve",
-                str(self.model_name_huggingface),
-                "--port",
-                str(VLLM_PORT),
-                "--dtype",
-                str(self.dtype),
-                "--tensor-parallel-size",
-                str(num_gpus),
-                "--gpu-memory-utilization",
-                str(gpu_memory_utilization),
-                "--trust-remote-code",
-            ],
-            stdout=subprocess.PIPE,  # Capture stdout
-            stderr=subprocess.PIPE,  # Capture stderr
-            text=True,  # To get the output as text instead of bytes
-        )
-=======
+        print(f"Max context length: {self.max_context_length}")
+
         if backend == "vllm":
             process = subprocess.Popen(
                 [
@@ -144,7 +124,6 @@
             )
         else:
             raise ValueError(f"Backend {backend} is not supported.")
->>>>>>> f64916eb
 
         stop_event = (
             threading.Event()

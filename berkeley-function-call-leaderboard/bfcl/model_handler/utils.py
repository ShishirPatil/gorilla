import ast
import builtins
import copy
import json
import operator
import re
from functools import reduce
from typing import Callable, Optional, Type

from bfcl.model_handler.constant import DEFAULT_SYSTEM_PROMPT, GORILLA_TO_OPENAPI
from bfcl.model_handler.model_style import ModelStyle
from bfcl.model_handler.parser.java_parser import parse_java_function_call
from bfcl.model_handler.parser.js_parser import parse_javascript_function_call
from tenacity import (
    retry,
    retry_if_exception_message,
    retry_if_exception_type,
    wait_random_exponential,
)


def _cast_to_openai_type(properties, mapping):
    for key, value in properties.items():
        if "type" not in value:
            properties[key]["type"] = "string"
        else:
            var_type = value["type"]
            if mapping == GORILLA_TO_OPENAPI and var_type == "float":
                properties[key]["format"] = "float"
                properties[key]["description"] += " This is a float type value."
            if var_type in mapping:
                properties[key]["type"] = mapping[var_type]
            else:
                properties[key]["type"] = "string"

        # Currently support:
        # - list of any
        # - list of list of any
        # - list of dict
        # - list of list of dict
        # - dict of any

        if properties[key]["type"] == "array" or properties[key]["type"] == "object":
            if "properties" in properties[key]:
                properties[key]["properties"] = _cast_to_openai_type(
                    properties[key]["properties"], mapping
                )
            elif "items" in properties[key]:
                properties[key]["items"]["type"] = mapping[properties[key]["items"]["type"]]
                if (
                    properties[key]["items"]["type"] == "array"
                    and "items" in properties[key]["items"]
                ):
                    properties[key]["items"]["items"]["type"] = mapping[
                        properties[key]["items"]["items"]["type"]
                    ]
                elif (
                    properties[key]["items"]["type"] == "object"
                    and "properties" in properties[key]["items"]
                ):
                    properties[key]["items"]["properties"] = _cast_to_openai_type(
                        properties[key]["items"]["properties"], mapping
                    )
    return properties


def convert_to_tool(functions, mapping, model_style):
    functions = copy.deepcopy(functions)
    oai_tool = []
    for item in functions:
        if "." in item["name"] and model_style in [
            ModelStyle.OpenAI,
            ModelStyle.Mistral,
            ModelStyle.Google,
            ModelStyle.OSSMODEL,
            ModelStyle.Anthropic,
            ModelStyle.COHERE,
            ModelStyle.AMAZON,
        ]:
            # OAI does not support "." in the function name so we replace it with "_". ^[a-zA-Z0-9_-]{1,64}$ is the regex for the name.
            item["name"] = re.sub(r"\.", "_", item["name"])

        item["parameters"]["type"] = "object"
        item["parameters"]["properties"] = _cast_to_openai_type(
            item["parameters"]["properties"], mapping
        )

        if model_style == ModelStyle.Anthropic:
            item["input_schema"] = item["parameters"]
            del item["parameters"]

        if model_style == ModelStyle.AMAZON:
            item["inputSchema"] = {"json": item["parameters"]}
            del item["parameters"]

<<<<<<< HEAD
        if model_style == ModelStyle.Google:
            # Remove fields that are not supported by Gemini.
=======
        if model_style in [
            ModelStyle.Google,
            ModelStyle.WRITER,
        ]:
            # Remove fields that are not supported by Gemini or Palmyra.
>>>>>>> 08733aa1
            # No `optional` field in function schema.
            if "optional" in item["parameters"]:
                del item["parameters"]["optional"]
            for params in item["parameters"]["properties"].values():
                # No `default` field in Google or Palmyra's schema.
                if "default" in params:
                    params["description"] += f" Default is: {str(params['default'])}."
                    del params["default"]
                # No `optional` field in parameter schema as well.
                if "optional" in params:
                    params["description"] += f" Optional: {str(params['optional'])}."
                    del params["optional"]
                # No `maximum` field.
                if "maximum" in params:
                    params["description"] += f" Maximum value: {str(params['maximum'])}."
                    del params["maximum"]
                # No `minItems` field.
                if "minItems" in params:
                    params[
                        "description"
                    ] += f" Minimum number of items: {str(params['minItems'])}."
                    del params["minItems"]
                # No `maxItems` field.
                if "maxItems" in params:
                    params[
                        "description"
                    ] += f" Maximum number of items: {str(params['maxItems'])}."
                    del params["maxItems"]
                # No `additionalProperties` field.
                if "additionalProperties" in params:
                    params[
                        "description"
                    ] += f" Additional properties: {str(params['additionalProperties'])}."
                    del params["additionalProperties"]
                # For Gemini, only `enum` field when the type is `string`.
                # For Palmyra, `enum` field is not supported.
                if "enum" in params and (
                    model_style == ModelStyle.WRITER
                    or (model_style == ModelStyle.Google and params["type"] != "string")
                ):
                    params["description"] += f" Enum values: {str(params['enum'])}."
                    del params["enum"]

        # Process the return field
        if "response" in item:
            if model_style in [
                ModelStyle.Anthropic,
                ModelStyle.Google,
                ModelStyle.FIREWORK_AI,
                ModelStyle.WRITER,
                ModelStyle.AMAZON,
            ]:
                item[
                    "description"
                ] += f" The response field has the following schema: {json.dumps(item['response'])}"
                del item["response"]

        if model_style in [
            ModelStyle.Anthropic,
            ModelStyle.Google,
            ModelStyle.OSSMODEL,
        ]:
            oai_tool.append(item)
        elif model_style in [
            ModelStyle.COHERE,
            ModelStyle.OpenAI,
            ModelStyle.Mistral,
            ModelStyle.FIREWORK_AI,
            ModelStyle.WRITER,
        ]:
            oai_tool.append({"type": "function", "function": item})
        elif model_style == ModelStyle.AMAZON:
            oai_tool.append({"toolSpec": item})

    return oai_tool


def convert_to_function_call(function_call_list):
    if type(function_call_list) == dict:
        function_call_list = [function_call_list]
    # function_call_list is of type list[dict[str, str]] or list[dict[str, dict]]
    execution_list = []
    for function_call in function_call_list:
        for key, value in function_call.items():
            if type(value) == str:
                value = json.loads(value)
            execution_list.append(
                f"{key}({','.join([f'{k}={repr(v)}' for k,v in value.items()])})"
            )

    return execution_list


def convert_value(value, type_str):
    """Convert a string value into its appropriate Python data type based on the provided type string.

    Arg:
        value: the value to convert
        type_str: the type to convert the value to

    Returns:
        The value converted into the requested type or the original value
        if the conversion failed.
    """

    if type_str in ("list", "dict"):
        try:
            return ast.literal_eval(value)
        except:
            return value

    type_class = getattr(builtins, type_str)
    try:
        return type_class(value)
    except ValueError:
        return value


def ast_parse(input_str, language="Python"):
    if language == "Python":
        cleaned_input = input_str.strip("[]'")
        parsed = ast.parse(cleaned_input, mode="eval")
        extracted = []
        if isinstance(parsed.body, ast.Call):
            extracted.append(resolve_ast_call(parsed.body))
        else:
            for elem in parsed.body.elts:
                assert isinstance(elem, ast.Call)
                extracted.append(resolve_ast_call(elem))
        return extracted
    elif language == "Java":
        return parse_java_function_call(
            input_str[1:-1]
        )  # Remove the [ and ] from the string
    elif language == "JavaScript":
        return parse_javascript_function_call(input_str[1:-1])
    else:
        raise NotImplementedError(f"Unsupported language: {language}")


def resolve_ast_call(elem):
    # Handle nested attributes for deeply nested module paths
    func_parts = []
    func_part = elem.func
    while isinstance(func_part, ast.Attribute):
        func_parts.append(func_part.attr)
        func_part = func_part.value
    if isinstance(func_part, ast.Name):
        func_parts.append(func_part.id)
    func_name = ".".join(reversed(func_parts))
    args_dict = {}
    for arg in elem.keywords:
        output = resolve_ast_by_type(arg.value)
        args_dict[arg.arg] = output
    return {func_name: args_dict}


def resolve_ast_by_type(value):
    if isinstance(value, ast.Constant):
        if value.value is Ellipsis:
            output = "..."
        else:
            output = value.value
    elif isinstance(value, ast.UnaryOp):
        output = -value.operand.value
    elif isinstance(value, ast.List):
        output = [resolve_ast_by_type(v) for v in value.elts]
    elif isinstance(value, ast.Dict):
        output = {
            resolve_ast_by_type(k): resolve_ast_by_type(v)
            for k, v in zip(value.keys, value.values)
        }
    elif isinstance(
        value, ast.NameConstant
    ):  # Added this condition to handle boolean values
        output = value.value
    elif isinstance(
        value, ast.BinOp
    ):  # Added this condition to handle function calls as arguments
        output = eval(ast.unparse(value))
    elif isinstance(value, ast.Name):
        output = value.id
    elif isinstance(value, ast.Call):
        if len(value.keywords) == 0:
            output = ast.unparse(value)
        else:
            output = resolve_ast_call(value)
    elif isinstance(value, ast.Tuple):
        output = tuple(resolve_ast_by_type(v) for v in value.elts)
    elif isinstance(value, ast.Lambda):
        output = eval(ast.unparse(value.body[0].value))
    elif isinstance(value, ast.Ellipsis):
        output = "..."
    elif isinstance(value, ast.Subscript):
        try:
            output = ast.unparse(value.body[0].value)
        except:
            output = ast.unparse(value.value) + "[" + ast.unparse(value.slice) + "]"
    else:
        raise Exception(f"Unsupported AST type: {type(value)}")
    return output


def system_prompt_pre_processing_chat_model(prompts, function_docs, test_category):
    """
    Add a system prompt to the chat model to instruct the model on the available functions and the expected response format.
    If the prompts list already contains a system prompt, append the additional system prompt content to the existing system prompt.
    """
    assert type(prompts) == list

    system_prompt_template = DEFAULT_SYSTEM_PROMPT

    system_prompt = system_prompt_template.format(functions=function_docs)

    # System prompt must be in the first position
    # If the question comes with a system prompt, append its content at the end of the chat template.
    if prompts[0]["role"] == "system":
        prompts[0]["content"] = system_prompt + "\n\n" + prompts[0]["content"]
    # Otherwise, use the system prompt template to create a new system prompt.
    else:
        prompts.insert(
            0,
            {"role": "system", "content": system_prompt},
        )

    return prompts


def convert_system_prompt_into_user_prompt(prompts: list[dict]) -> list[dict]:
    """
    Some FC models doesn't support system prompt in the message field, so we turn it into user prompt
    """
    for prompt in prompts:
        if prompt["role"] == "system":
            prompt["role"] = "user"
    return prompts


def combine_consecutive_user_prompts(prompts: list[dict]) -> list[dict]:
    """
    Some models require the prompt to be alternating between user and assistant.
    We combine consecutive user prompts into a single user prompt.
    """
    combined_prompts = []
    for prompt in prompts:
        if (
            prompt["role"] == "user"
            and combined_prompts
            and combined_prompts[-1]["role"] == "user"
        ):
            combined_prompts[-1]["content"] += "\n\n" + prompt["content"]
        else:
            combined_prompts.append(prompt)

    return combined_prompts


def _get_language_specific_hint(test_category):
    if test_category == "java":
        return " Note that the provided function is in Java 8 SDK syntax."
    elif test_category == "javascript":
        return " Note that the provided function is in JavaScript syntax."
    else:
        return " Note that the provided function is in Python 3 syntax."


def func_doc_language_specific_pre_processing(function, test_category):
    if len(function) == 0:
        return function

    assert type(function) == list
    for item in function:
        # Add language specific hints to the function description
        func_description = item["description"]
        item["description"] = item["description"] + _get_language_specific_hint(
            test_category
        )
        # Process the parameters
        properties = item["parameters"]["properties"]
        if test_category == "java":
            for key, value in properties.items():
                if value["type"] == "any":
                    properties[key][
                        "description"
                    ] += " This parameter can be of any type of Java object in string representation."
                else:
                    value[
                        "description"
                    ] += f" This is Java {value['type']} type parameter in string representation."
                if value["type"] == "ArrayList" or value["type"] == "Array":
                    value[
                        "description"
                    ] += f" The list elements are of type {value['items']['type']}; they are not in string representation."
                    del value["items"]

                value["type"] = "string"

        elif test_category == "javascript":
            for key, value in properties.items():
                if value["type"] == "any":
                    properties[key][
                        "description"
                    ] += " This parameter can be of any type of JavaScript object in string representation."
                else:
                    value[
                        "description"
                    ] += f" This is JavaScript {value['type']} type parameter in string representation."
                if value["type"] == "array":
                    value[
                        "description"
                    ] += f" The list elements are of type {value['items']['type']}; they are not in string representation."
                    del value["items"]

                if value["type"] == "dict":
                    if "properties" in value:  # not every dict has properties
                        value[
                            "description"
                        ] += f" The dictionary entries have the following schema; they are not in string representation. {json.dumps(value['properties'])}"
                        del value["properties"]

                value["type"] = "string"

    return function


def construct_tool_use_system_prompt(tools):
    tool_use_system_prompt = (
        "In this environment you have access to a set of tools you can use to answer the user's question.\n"
        "\n"
        "You may call them like this:\n"
        "<function_calls>\n"
        "<invoke>\n"
        "<tool_name>$TOOL_NAME</tool_name>\n"
        "<parameters>\n"
        "<$PARAMETER_NAME>$PARAMETER_VALUE</$PARAMETER_NAME>\n"
        "...\n"
        "</parameters>\n"
        "</invoke>\n"
        "</function_calls>\n"
        "\n"
        "Here are the tools available:\n"
        "<tools>\n"
        + "\n".join(
            [
                construct_format_tool_for_claude_prompt(
                    tool["name"], tool["description"], tool["parameters"]["properties"]
                )
                for tool in tools
            ]
        )
        + "\n</tools>"
    )

    return tool_use_system_prompt


def construct_format_tool_for_claude_prompt(name, description, parameters):
    constructed_prompt = (
        "<tool_description>\n"
        f"<tool_name>{name}</tool_name>\n"
        "<description>\n"
        f"{description}\n"
        "</description>\n"
        "<parameters>\n"
        f"{construct_format_parameters_prompt(parameters)}\n"
        "</parameters>\n"
        "</tool_description>"
    )

    return constructed_prompt


def construct_format_parameters_prompt(parameters):
    constructed_prompt = ""
    for parameter_name, parameter in parameters.items():
        if parameter_name == "required":
            continue
        if "description" in parameter:
            description_string = parameter["description"]
        else:
            description_string = ""
        if "default" in parameter:
            description_string += f"\nDefault value: {parameter['default']}"
        elif "items" in parameter:
            description_string += f"\n List element type: {str(parameter['items'])}"
        elif "properties" in parameter:
            description_string += (
                f"\n Dictionaries properties: {str(parameter['properties'])}"
            )
        if "description" in parameter:
            constructed_prompt += f"<parameter>\n<name>{parameter_name}</name>\n<type>{parameter['type']}</type>\n<description>{description_string}</description>\n</parameter>\n"
        else:
            constructed_prompt += f"<parameter>\n<name>{parameter_name}</name>\n<type>{parameter['type']}</type>\n</parameter>\n"
    constructed_prompt = constructed_prompt[:-1]
    return constructed_prompt


def _function_calls_valid_format_and_invoke_extraction(last_completion):
    """Check if the function call follows a valid format and extract the attempted function calls if so. Does not check if the tools actually exist or if they are called with the requisite params."""

    # Check if there are any of the relevant XML tags present that would indicate an attempted function call.
    function_call_tags = re.findall(
        r"<function_calls>|</function_calls>|<invoke>|</invoke>|<tool_name>|</tool_name>|<parameters>|</parameters>",
        last_completion,
        re.DOTALL,
    )
    if not function_call_tags:
        return {"status": True, "invokes": []}

    # Extract content between <function_calls> tags. If there are multiple we will only parse the first and ignore the rest, regardless of their correctness.
    match = re.search(r"<function_calls>(.*)</function_calls>", last_completion, re.DOTALL)
    if not match:
        return {
            "status": False,
            "reason": "No valid <function_calls></function_calls> tags present in your query.",
        }

    func_calls = match.group(1)

    prefix_match = re.search(r"^(.*?)<function_calls>", last_completion, re.DOTALL)
    if prefix_match:
        func_call_prefix_content = prefix_match.group(1)

    # Check for invoke tags
    invoke_regex = r"<invoke>.*?</invoke>"
    if not re.search(invoke_regex, func_calls, re.DOTALL):
        return {
            "status": False,
            "reason": "Missing <invoke></invoke> tags inside of <function_calls></function_calls> tags.",
        }

    # Check each invoke contains tool name and parameters
    invoke_strings = re.findall(invoke_regex, func_calls, re.DOTALL)
    invokes = []
    for invoke_string in invoke_strings:
        tool_name = re.findall(r"<tool_name>.*?</tool_name>", invoke_string, re.DOTALL)
        if not tool_name:
            return {
                "status": False,
                "reason": "Missing <tool_name></tool_name> tags inside of <invoke></invoke> tags.",
            }
        if len(tool_name) > 1:
            return {
                "status": False,
                "reason": "More than one tool_name specified inside single set of <invoke></invoke> tags.",
            }

        parameters = re.findall(r"<parameters>.*?</parameters>", invoke_string, re.DOTALL)
        if not parameters:
            return {
                "status": False,
                "reason": "Missing <parameters></paraeters> tags inside of <invoke></invoke> tags.",
            }
        if len(parameters) > 1:
            return {
                "status": False,
                "reason": "More than one set of <parameters></parameters> tags specified inside single set of <invoke></invoke> tags.",
            }

        # Check for balanced tags inside parameters
        tags = re.findall(
            r"<.*?>",
            parameters[0].replace("<parameters>", "").replace("</parameters>", ""),
            re.DOTALL,
        )
        if len(tags) % 2 != 0:
            return {
                "status": False,
                "reason": "Imbalanced tags inside <parameters></parameters> tags.",
            }

        # Loop through the tags and check if each even-indexed tag matches the tag in the position after it (with the / of course). If valid store their content for later use.
        parameters_with_values = []
        for i in range(0, len(tags), 2):
            opening_tag = tags[i]
            closing_tag = tags[i + 1]
            closing_tag_without_second_char = closing_tag[:1] + closing_tag[2:]
            if closing_tag[1] != "/" or opening_tag != closing_tag_without_second_char:
                return {
                    "status": False,
                    "reason": "Non-matching opening and closing tags inside <parameters></parameters> tags.",
                }

            parameters_with_values.append(
                (
                    opening_tag[1:-1],
                    re.search(
                        rf"{opening_tag}(.*?){closing_tag}", parameters[0], re.DOTALL
                    ).group(1),
                )
            )

        # Parse out the full function call
        invokes.append(
            {
                "tool_name": tool_name[0]
                .replace("<tool_name>", "")
                .replace("</tool_name>", ""),
                "parameters_with_values": parameters_with_values,
            }
        )

    return {
        "status": True,
        "invokes": invokes,
        "prefix_content": func_call_prefix_content,
    }


def _convert_value(value, type_str):
    """Convert a string value into its appropriate Python data type based on the provided type string.

    Arg:
        value: the value to convert
        type_str: the type to convert the value to

    Returns:
        The value converted into the requested type or the original value
        if the conversion failed.
    """

    if type_str in ("list", "dict"):
        try:
            return ast.literal_eval(value)
        except:
            return value
    if type_str == "string":
        type_str = "str"
    type_class = getattr(builtins, type_str)
    try:
        return type_class(value)
    except ValueError:
        return value


# TODO: Re-organize this file to make it more readable and maintainable
def extract_system_prompt(prompts: list[dict]) -> str:
    for i, prompt in enumerate(prompts):
        if prompt["role"] == "system":
            system_prompt = prompt["content"]
            del prompts[i]
            return system_prompt
    return None


def extract_last_user_message(prompts: list[dict], user_role_name: str = "user") -> dict:
    for i in range(len(prompts) - 1, -1, -1):
        if prompts[i]["role"] == user_role_name:
            last_user_message = prompts[i]
            del prompts[i]
            return last_user_message
    return "User did not specify a query."


#### utils for multi-turn ####


def format_execution_results_prompting(
    inference_data: dict, execution_results: list[str], model_response_data: dict
) -> str:
    # Add the execution results to one single user message
    tool_results = []
    for execution_result, decoded_model_response in zip(
        execution_results, model_response_data["model_responses_decoded"]
    ):
        tool_results.append(
            {"role": "tool", "name": decoded_model_response, "content": execution_result}
        )

    return repr(tool_results)


def default_decode_ast_prompting(result, language="Python"):
    result = result.strip("`\n ")
    if not result.startswith("["):
        result = "[" + result
    if not result.endswith("]"):
        result = result + "]"
    decoded_output = ast_parse(result, language)
    return decoded_output


def default_decode_execute_prompting(result):
    result = result.strip("`\n ")
    if not result.startswith("["):
        result = "[" + result
    if not result.endswith("]"):
        result = result + "]"
    decoded_output = ast_parse(result)
    return decoded_output_to_execution_list(decoded_output)


def parse_nested_value(value):
    """
    Parse a potentially nested value from the AST output.

    Args:
        value: The value to parse, which could be a nested dictionary, which includes another function call, or a simple value.

    Returns:
        str: A string representation of the value, handling nested function calls and nested dictionary function arguments.
    """
    if isinstance(value, dict):
        # Check if the dictionary represents a function call (i.e., the value is another dictionary or complex structure)
        if all(isinstance(v, dict) for v in value.values()):
            func_name = list(value.keys())[0]
            args = value[func_name]
            args_str = ", ".join(f"{k}={parse_nested_value(v)}" for k, v in args.items())
            return f"{func_name}({args_str})"
        else:
            # If it's a simple dictionary, treat it as key-value pairs
            return (
                "{"
                + ", ".join(f"'{k}': {parse_nested_value(v)}" for k, v in value.items())
                + "}"
            )
    return repr(value)


def decoded_output_to_execution_list(decoded_output):
    """
    Convert decoded output to a list of executable function calls.

    Args:
        decoded_output (list): A list of dictionaries representing function calls.

    Returns:
        list: A list of strings, each representing an executable function call.
    """
    execution_list = []
    for function_call in decoded_output:
        for key, value in function_call.items():
            args_str = ", ".join(f"{k}={parse_nested_value(v)}" for k, v in value.items())
            execution_list.append(f"{key}({args_str})")
    return execution_list


def retry_with_backoff(
    error_type: Optional[Type[Exception]] = None,
    error_message_pattern: Optional[str] = None,
    min_wait: int = 6,
    max_wait: int = 120,
    **kwargs,
) -> Callable:
    """
    Decorator to retry a function with exponential backoff based on specified error types or result conditions.
<<<<<<< HEAD

    Note:
        At least one of `error_type` or `error_message_pattern` must be provided.
        If both `error_type` and `error_message_pattern` are provided, the retry will occur if either condition is met.

    Args:
        error_type (Type[Exception], optional): The exception type to retry on.
        error_message_pattern (str, optional):
            A regex pattern to match against the exception message to retry on.
            This is useful when the user wants to retry based on the exception message,
            especially if the exception raised is too broad.
        min_wait (int, optional): Minimum wait time in seconds for the backoff.
        max_wait (int, optional): Maximum wait time in seconds for the backoff.
        **kwargs: Additional keyword arguments for the `tenacity.retry` decorator, such as `stop`, `reraise`, etc.

=======

    Note:
        At least one of `error_type` or `error_message_pattern` must be provided.
        If both `error_type` and `error_message_pattern` are provided, the retry will occur if either condition is met.

    Args:
        error_type (Type[Exception], optional): The exception type to retry on.
        error_message_pattern (str, optional):
            A regex pattern to match against the exception message to retry on.
            This is useful when the user wants to retry based on the exception message,
            especially if the exception raised is too broad.
        min_wait (int, optional): Minimum wait time in seconds for the backoff.
        max_wait (int, optional): Maximum wait time in seconds for the backoff.
        **kwargs: Additional keyword arguments for the `tenacity.retry` decorator, such as `stop`, `reraise`, etc.

>>>>>>> 08733aa1
    Returns:
        Callable: The decorated function with retry logic applied.
    """

    def decorator(func: Callable) -> Callable:
        # Collect retry conditions based on provided parameters
        conditions = []
        if error_type is not None:
            conditions.append(retry_if_exception_type(error_type))
        if error_message_pattern is not None:
            conditions.append(retry_if_exception_message(match=error_message_pattern))

        if not conditions:
            raise ValueError("Either error_type or retry_condition must be provided.")

        # Combine all conditions using logical OR
        retry_policy = reduce(operator.or_, conditions)

        @retry(
            wait=wait_random_exponential(min=min_wait, max=max_wait),
            retry=retry_policy,
            before_sleep=lambda retry_state: print(
                f"Attempt {retry_state.attempt_number} failed. "
                f"Sleeping for {retry_state.next_action.sleep:.2f} seconds before retrying... "
                f"Error: {retry_state.outcome.exception()}"
            ),
            **kwargs,
        )
        def wrapped(*args, **inner_kwargs):
            return func(*args, **inner_kwargs)

        return wrapped

    return decorator<|MERGE_RESOLUTION|>--- conflicted
+++ resolved
@@ -93,16 +93,11 @@
             item["inputSchema"] = {"json": item["parameters"]}
             del item["parameters"]
 
-<<<<<<< HEAD
-        if model_style == ModelStyle.Google:
-            # Remove fields that are not supported by Gemini.
-=======
         if model_style in [
             ModelStyle.Google,
             ModelStyle.WRITER,
         ]:
             # Remove fields that are not supported by Gemini or Palmyra.
->>>>>>> 08733aa1
             # No `optional` field in function schema.
             if "optional" in item["parameters"]:
                 del item["parameters"]["optional"]
@@ -749,7 +744,6 @@
 ) -> Callable:
     """
     Decorator to retry a function with exponential backoff based on specified error types or result conditions.
-<<<<<<< HEAD
 
     Note:
         At least one of `error_type` or `error_message_pattern` must be provided.
@@ -765,23 +759,6 @@
         max_wait (int, optional): Maximum wait time in seconds for the backoff.
         **kwargs: Additional keyword arguments for the `tenacity.retry` decorator, such as `stop`, `reraise`, etc.
 
-=======
-
-    Note:
-        At least one of `error_type` or `error_message_pattern` must be provided.
-        If both `error_type` and `error_message_pattern` are provided, the retry will occur if either condition is met.
-
-    Args:
-        error_type (Type[Exception], optional): The exception type to retry on.
-        error_message_pattern (str, optional):
-            A regex pattern to match against the exception message to retry on.
-            This is useful when the user wants to retry based on the exception message,
-            especially if the exception raised is too broad.
-        min_wait (int, optional): Minimum wait time in seconds for the backoff.
-        max_wait (int, optional): Maximum wait time in seconds for the backoff.
-        **kwargs: Additional keyword arguments for the `tenacity.retry` decorator, such as `stop`, `reraise`, etc.
-
->>>>>>> 08733aa1
     Returns:
         Callable: The decorated function with retry logic applied.
     """

--- conflicted
+++ resolved
@@ -109,14 +109,11 @@
     "ibm-granite/granite-20b-functioncalling": GraniteHandler,
     # "MadeAgents/Hammer-7b": HammerHandler,  # TODO: Update handler once they have a multi-turn format
     "THUDM/glm-4-9b-chat": GLMHandler,
-<<<<<<< HEAD
     "Qwen/Qwen2-1.5B-Instruct": QwenHandler,
     "Qwen/Qwen2-7B-Instruct": QwenHandler,
     "Qwen/Qwen2.5-1.5B-Instruct": QwenHandler,
     "Qwen/Qwen2.5-7B-Instruct": QwenHandler,
-=======
     "Team-ACE/ToolACE-8B": LlamaHandler,
->>>>>>> 7c0efb12
     
     # Deprecated/outdated models, no longer on the leaderboard
     # "gorilla-openfunctions-v0": GorillaHandler,

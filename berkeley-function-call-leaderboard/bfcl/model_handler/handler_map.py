--- conflicted
+++ resolved
@@ -95,16 +95,11 @@
     "nvidia/nemotron-4-340b-instruct": NvidiaHandler,
     "THUDM/glm-4-9b-chat": GLMHandler,
     "yi-large-fc": YiHandler,
-<<<<<<< HEAD
-    "Salesforce/xLAM-1b-fc-r": xLAMHandler,
-    "Salesforce/xLAM-7b-fc-r": xLAMHandler,
-    "Team-ACE/ToolACE-8B": LlamaHandler,
-=======
     "Salesforce/xLAM-1b-fc-r": SalesforceHandler,
     "Salesforce/xLAM-7b-fc-r": SalesforceHandler,
     "Salesforce/xLAM-7b-r": SalesforceHandler,
     "Salesforce/xLAM-8x7b-r": SalesforceHandler,
     "Salesforce/xLAM-8x22b-r": SalesforceHandler,
-    "MadeAgents/Hammer-7b": HammerHandler
->>>>>>> 57260084
+    "MadeAgents/Hammer-7b": HammerHandler,
+    "Team-ACE/ToolACE-8B": LlamaHandler
 }
--- conflicted
+++ resolved
@@ -41,6 +41,7 @@
 from bfcl.model_handler.local_inference.salesforce_llama import SalesforceLlamaHandler
 from bfcl.model_handler.local_inference.salesforce_qwen import SalesforceQwenHandler
 from bfcl.model_handler.api_inference.mining import MiningHandler
+from bfcl.model_handler.local_inference.llama_json import LlamaJsonHandler
 
 # TODO: Add meta-llama/Llama-3.1-405B-Instruct
 
@@ -172,8 +173,9 @@
     "uiuc-convai/CoALM-405B": LlamaHandler,
     "BitAgent/BitAgent-8B": LlamaHandler,
     "ThinkAgents/ThinkAgent-1B": ThinkAgentHandler,
-<<<<<<< HEAD
-=======
+    "AymanTarig/Llama-3.2-1B-FC-v1": LlamaJsonHandler,
+    "AymanTarig/Llama-3.2-1B-FC-v2": LlamaJsonHandler,
+
 }
 
 # Inference through third-party inference platforms for open-source models
@@ -185,7 +187,6 @@
     "meta-llama/llama-4-scout-17b-16e-instruct-FC-novita": NovitaHandler,
     "qwen/qwq-32b-FC-novita": NovitaHandler,
     "qwen/qwq-32b-novita": NovitaHandler,
->>>>>>> 15e5c4c6
 }
 
 # Deprecated/outdated models, no longer on the leaderboard

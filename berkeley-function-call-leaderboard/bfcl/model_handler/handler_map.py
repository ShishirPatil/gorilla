--- conflicted
+++ resolved
@@ -93,10 +93,6 @@
     "Salesforce/xLAM-7b-fc-r": SalesforceHandler,
     "Salesforce/xLAM-7b-r": SalesforceHandler,
     "Salesforce/xLAM-8x22b-r": SalesforceHandler,
-<<<<<<< HEAD
-    "MadeAgents/Hammer-7b": HammerHandler,
-    "openbmb/MiniCPM3-4B-FC": OpenAIHandler
-=======
     "Salesforce/xLAM-8x7b-r": SalesforceHandler,
     "microsoft/Phi-3-mini-4k-instruct": PhiHandler,
     "microsoft/Phi-3-mini-128k-instruct": PhiHandler,
@@ -138,5 +134,4 @@
     # "glaiveai/glaive-function-calling-v1": GlaiveHandler,
     # "google/gemma-7b-it": GemmaHandler,
     # "deepseek-ai/deepseek-coder-6.7b-instruct": DeepseekHandler,
->>>>>>> b4edd01e
 }
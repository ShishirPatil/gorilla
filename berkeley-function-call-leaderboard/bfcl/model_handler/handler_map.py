from bfcl.model_handler.oss_model.deepseek import DeepseekHandler
from bfcl.model_handler.oss_model.gemma import GemmaHandler
from bfcl.model_handler.oss_model.glaive import GlaiveHandler
from bfcl.model_handler.oss_model.glm import GLMHandler
from bfcl.model_handler.oss_model.granite import GraniteHandler
from bfcl.model_handler.oss_model.hammer import HammerHandler
from bfcl.model_handler.oss_model.hermes import HermesHandler
from bfcl.model_handler.oss_model.llama import LlamaHandler
from bfcl.model_handler.oss_model.salesforce import SalesforceHandler
from bfcl.model_handler.proprietary_model.claude import ClaudeHandler
from bfcl.model_handler.proprietary_model.cohere import CohereHandler
from bfcl.model_handler.proprietary_model.databricks import DatabricksHandler
from bfcl.model_handler.proprietary_model.fireworks import FireworksHandler
from bfcl.model_handler.proprietary_model.functionary import FunctionaryHandler
from bfcl.model_handler.proprietary_model.gemini import GeminiHandler
from bfcl.model_handler.proprietary_model.gorilla import GorillaHandler
from bfcl.model_handler.proprietary_model.mistral import MistralHandler
from bfcl.model_handler.proprietary_model.nexus import NexusHandler
from bfcl.model_handler.proprietary_model.nvidia import NvidiaHandler
from bfcl.model_handler.proprietary_model.openai import OpenAIHandler
from bfcl.model_handler.proprietary_model.yi import YiHandler
<<<<<<< HEAD
from bfcl.model_handler.oss_model.salesforce import SalesforceHandler
from bfcl.model_handler.oss_model.hammer import HammerHandler
from bfcl.model_handler.oss_model.phi3 import Phi3Handler
=======
>>>>>>> ba190310

# TODO: Add Deepseek V2 and Gemma V2
handler_map = {
    # Inference through API calls
    "gorilla-openfunctions-v2": GorillaHandler,
    "o1-preview-2024-09-12": OpenAIHandler,
    "o1-mini-2024-09-12": OpenAIHandler,
    "gpt-4o-2024-08-06": OpenAIHandler,
    "gpt-4o-2024-08-06-FC": OpenAIHandler,
    "gpt-4o-mini-2024-07-18": OpenAIHandler,
    "gpt-4o-mini-2024-07-18-FC": OpenAIHandler,
    "gpt-4-turbo-2024-04-09": OpenAIHandler,
    "gpt-4-turbo-2024-04-09-FC": OpenAIHandler,
    "gpt-3.5-turbo-0125": OpenAIHandler,
    "gpt-3.5-turbo-0125-FC": OpenAIHandler,
    "claude-3-opus-20240229": ClaudeHandler,
    "claude-3-opus-20240229-FC": ClaudeHandler,
    "claude-3-sonnet-20240229": ClaudeHandler,
    "claude-3-sonnet-20240229-FC": ClaudeHandler,
    "claude-3-haiku-20240307": ClaudeHandler,
    "claude-3-haiku-20240307-FC": ClaudeHandler,
    "claude-3-5-sonnet-20240620": ClaudeHandler,
    "claude-3-5-sonnet-20240620-FC": ClaudeHandler,
    "open-mistral-nemo-2407": MistralHandler,
    "open-mistral-nemo-2407-FC": MistralHandler,
    "open-mixtral-8x22b": MistralHandler,
    "open-mixtral-8x22b-FC": MistralHandler,
    "open-mixtral-8x7b": MistralHandler,
    "mistral-large-2407": MistralHandler,
    "mistral-large-2407-FC": MistralHandler,
    "mistral-medium-2312": MistralHandler,
    "mistral-small-2402": MistralHandler,
    "mistral-small-2402-FC": MistralHandler,
    "firefunction-v1-FC": FireworksHandler,
    "firefunction-v2-FC": FireworksHandler,
    "Nexusflow-Raven-v2": NexusHandler,
    "gemini-1.0-pro-FC": GeminiHandler,
    "gemini-1.5-pro-preview-0514-FC": GeminiHandler,
    "gemini-1.5-flash-preview-0514-FC": GeminiHandler,
    "meetkai/functionary-small-v3.2-FC": FunctionaryHandler,
    "meetkai/functionary-medium-v3.1-FC": FunctionaryHandler,
    "databricks-dbrx-instruct": DatabricksHandler,
    "command-r-plus-FC": CohereHandler,
    "command-r-plus": CohereHandler,
    "command-r-plus-FC-optimized": CohereHandler,
    "command-r-plus-optimized": CohereHandler,
    "snowflake/arctic": NvidiaHandler,
    "nvidia/nemotron-4-340b-instruct": NvidiaHandler,
    "yi-large-fc": YiHandler,
    # Inference through local hosting
    "meta-llama/Meta-Llama-3-8B-Instruct": LlamaHandler,
    "meta-llama/Meta-Llama-3-70B-Instruct": LlamaHandler,
    "Salesforce/xLAM-1b-fc-r": SalesforceHandler,
    "Salesforce/xLAM-7b-fc-r": SalesforceHandler,
    "Salesforce/xLAM-7b-r": SalesforceHandler,
    "Salesforce/xLAM-8x22b-r": SalesforceHandler,
<<<<<<< HEAD
    "MadeAgents/Hammer-7b": HammerHandler,
    "microsoft/Phi-3-mini-4k-instruct": Phi3Handler,
    "microsoft/Phi-3-mini-128k-instruct": Phi3Handler,
    "microsoft/Phi-3-small-8k-instruct": Phi3Handler,
    "microsoft/Phi-3-small-128k-instruct": Phi3Handler,
    "microsoft/Phi-3-medium-4k-instruct": Phi3Handler,
    "microsoft/Phi-3-medium-128k-instruct": Phi3Handler,
    "microsoft/Phi-3.5-mini-instruct": Phi3Handler,
=======
    "Salesforce/xLAM-8x7b-r": SalesforceHandler,
    "NousResearch/Hermes-2-Pro-Mistral-7B": HermesHandler,
    "NousResearch/Hermes-2-Pro-Llama-3-8B": HermesHandler,
    "NousResearch/Hermes-2-Theta-Llama-3-8B": HermesHandler,
    "NousResearch/Hermes-2-Pro-Llama-3-70B": HermesHandler,
    "NousResearch/Hermes-2-Theta-Llama-3-70B": HermesHandler,
    "ibm-granite/granite-20b-functioncalling": GraniteHandler,
    # "MadeAgents/Hammer-7b": HammerHandler,  # TODO: Update handler once they have a multi-turn format
    "THUDM/glm-4-9b-chat": GLMHandler,
    
    # Deprecated/outdated models, no longer on the leaderboard
    # "gorilla-openfunctions-v0": GorillaHandler,
    # "gpt-4o-2024-05-13": OpenAIHandler,
    # "gpt-4o-2024-05-13-FC": OpenAIHandler,
    # "gpt-4-1106-preview-FC": OpenAIHandler,
    # "gpt-4-1106-preview": OpenAIHandler,
    # "gpt-4-0125-preview-FC": OpenAIHandler,
    # "gpt-4-0125-preview": OpenAIHandler,
    # "gpt-4-0613-FC": OpenAIHandler,
    # "gpt-4-0613": OpenAIHandler,
    # "claude-2.1": ClaudeHandler,
    # "claude-instant-1.2": ClaudeHandler,
    # "gemini-1.5-pro-preview-0409-FC": GeminiHandler,
    # "meetkai/functionary-small-v3.1-FC": FunctionaryHandler,
    # "mistral-tiny-2312": MistralHandler,
    # "glaiveai/glaive-function-calling-v1": GlaiveHandler,
    # "google/gemma-7b-it": GemmaHandler,
    # "deepseek-ai/deepseek-coder-6.7b-instruct": DeepseekHandler,
>>>>>>> ba190310
}<|MERGE_RESOLUTION|>--- conflicted
+++ resolved
@@ -19,12 +19,9 @@
 from bfcl.model_handler.proprietary_model.nvidia import NvidiaHandler
 from bfcl.model_handler.proprietary_model.openai import OpenAIHandler
 from bfcl.model_handler.proprietary_model.yi import YiHandler
-<<<<<<< HEAD
 from bfcl.model_handler.oss_model.salesforce import SalesforceHandler
 from bfcl.model_handler.oss_model.hammer import HammerHandler
-from bfcl.model_handler.oss_model.phi3 import Phi3Handler
-=======
->>>>>>> ba190310
+from bfcl.model_handler.oss_model.phi import PhiHandler
 
 # TODO: Add Deepseek V2 and Gemma V2
 handler_map = {
@@ -81,17 +78,14 @@
     "Salesforce/xLAM-7b-fc-r": SalesforceHandler,
     "Salesforce/xLAM-7b-r": SalesforceHandler,
     "Salesforce/xLAM-8x22b-r": SalesforceHandler,
-<<<<<<< HEAD
-    "MadeAgents/Hammer-7b": HammerHandler,
-    "microsoft/Phi-3-mini-4k-instruct": Phi3Handler,
-    "microsoft/Phi-3-mini-128k-instruct": Phi3Handler,
-    "microsoft/Phi-3-small-8k-instruct": Phi3Handler,
-    "microsoft/Phi-3-small-128k-instruct": Phi3Handler,
-    "microsoft/Phi-3-medium-4k-instruct": Phi3Handler,
-    "microsoft/Phi-3-medium-128k-instruct": Phi3Handler,
-    "microsoft/Phi-3.5-mini-instruct": Phi3Handler,
-=======
     "Salesforce/xLAM-8x7b-r": SalesforceHandler,
+    "microsoft/Phi-3-mini-4k-instruct": PhiHandler,
+    "microsoft/Phi-3-mini-128k-instruct": PhiHandler,
+    "microsoft/Phi-3-small-8k-instruct": PhiHandler,
+    "microsoft/Phi-3-small-128k-instruct": PhiHandler,
+    "microsoft/Phi-3-medium-4k-instruct": PhiHandler,
+    "microsoft/Phi-3-medium-128k-instruct": PhiHandler,
+    "microsoft/Phi-3.5-mini-instruct": PhiHandler,
     "NousResearch/Hermes-2-Pro-Mistral-7B": HermesHandler,
     "NousResearch/Hermes-2-Pro-Llama-3-8B": HermesHandler,
     "NousResearch/Hermes-2-Theta-Llama-3-8B": HermesHandler,
@@ -119,5 +113,4 @@
     # "glaiveai/glaive-function-calling-v1": GlaiveHandler,
     # "google/gemma-7b-it": GemmaHandler,
     # "deepseek-ai/deepseek-coder-6.7b-instruct": DeepseekHandler,
->>>>>>> ba190310
 }
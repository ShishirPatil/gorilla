from bfcl.model_handler.api_inference.claude import ClaudeHandler
from bfcl.model_handler.api_inference.cohere import CohereHandler
from bfcl.model_handler.api_inference.databricks import DatabricksHandler
from bfcl.model_handler.api_inference.deepseek import DeepSeekAPIHandler
from bfcl.model_handler.api_inference.fireworks import FireworksHandler
from bfcl.model_handler.api_inference.functionary import FunctionaryHandler
from bfcl.model_handler.api_inference.gemini import GeminiHandler
from bfcl.model_handler.api_inference.gogoagent import GoGoAgentHandler
from bfcl.model_handler.api_inference.gorilla import GorillaHandler
from bfcl.model_handler.api_inference.grok import GrokHandler
from bfcl.model_handler.api_inference.mistral import MistralHandler
from bfcl.model_handler.api_inference.nexus import NexusHandler
from bfcl.model_handler.api_inference.nova import NovaHandler
from bfcl.model_handler.api_inference.nvidia import NvidiaHandler
from bfcl.model_handler.api_inference.openai import OpenAIHandler
from bfcl.model_handler.api_inference.writer import WriterHandler
from bfcl.model_handler.api_inference.yi import YiHandler
from bfcl.model_handler.local_inference.bielik import BielikHandler
from bfcl.model_handler.local_inference.deepseek import DeepseekHandler
from bfcl.model_handler.local_inference.deepseek_coder import DeepseekCoderHandler
from bfcl.model_handler.local_inference.deepseek_reasoning import DeepseekReasoningHandler
from bfcl.model_handler.local_inference.falcon_fc import Falcon3FCHandler
from bfcl.model_handler.local_inference.gemma import GemmaHandler
from bfcl.model_handler.local_inference.glaive import GlaiveHandler
from bfcl.model_handler.local_inference.glm import GLMHandler
from bfcl.model_handler.local_inference.granite import GraniteHandler
from bfcl.model_handler.local_inference.hammer import HammerHandler
from bfcl.model_handler.local_inference.hermes import HermesHandler
from bfcl.model_handler.local_inference.llama import LlamaHandler
from bfcl.model_handler.local_inference.llama_fc import LlamaFCHandler
from bfcl.model_handler.local_inference.minicpm import MiniCPMHandler
from bfcl.model_handler.local_inference.minicpm_fc import MiniCPMFCHandler
from bfcl.model_handler.local_inference.mistral_fc import MistralFCHandler
from bfcl.model_handler.local_inference.think_agent import ThinkAgentHandler
from bfcl.model_handler.local_inference.phi import PhiHandler
from bfcl.model_handler.local_inference.quick_testing_oss import QuickTestingOSSHandler
from bfcl.model_handler.local_inference.qwen import QwenHandler
from bfcl.model_handler.local_inference.qwen_fc import QwenFCHandler
from bfcl.model_handler.local_inference.salesforce import SalesforceHandler

# TODO: Add meta-llama/Llama-3.1-405B-Instruct

# Inference through API calls
api_inference_handler_map = {
    "gorilla-openfunctions-v2": GorillaHandler,
    "DeepSeek-R1": DeepSeekAPIHandler,
    "DeepSeek-V3-FC": DeepSeekAPIHandler,
    "gpt-4.5-preview-2025-02-27": OpenAIHandler,
    "gpt-4.5-preview-2025-02-27-FC": OpenAIHandler,
    "o1-2024-12-17-FC": OpenAIHandler,
    "o1-2024-12-17": OpenAIHandler,
    "o3-mini-2025-01-31-FC": OpenAIHandler,
    "o3-mini-2025-01-31": OpenAIHandler,
    "gpt-4o-2024-11-20": OpenAIHandler,
    "gpt-4o-2024-11-20-FC": OpenAIHandler,
    "gpt-4o-mini-2024-07-18": OpenAIHandler,
    "gpt-4o-mini-2024-07-18-FC": OpenAIHandler,
    "gpt-4-turbo-2024-04-09": OpenAIHandler,
    "gpt-4-turbo-2024-04-09-FC": OpenAIHandler,
    "gpt-3.5-turbo-0125": OpenAIHandler,
    "gpt-3.5-turbo-0125-FC": OpenAIHandler,
    "claude-3-opus-20240229": ClaudeHandler,
    "claude-3-opus-20240229-FC": ClaudeHandler,
    "claude-3-7-sonnet-20250219": ClaudeHandler,
    "claude-3-7-sonnet-20250219-FC": ClaudeHandler,
    "claude-3-5-sonnet-20241022": ClaudeHandler,
    "claude-3-5-sonnet-20241022-FC": ClaudeHandler,
    "claude-3-5-haiku-20241022": ClaudeHandler,
    "claude-3-5-haiku-20241022-FC": ClaudeHandler,
    "nova-pro-v1.0": NovaHandler,
    "nova-lite-v1.0": NovaHandler,
    "nova-micro-v1.0": NovaHandler,
    "open-mistral-nemo-2407": MistralHandler,
    "open-mistral-nemo-2407-FC": MistralHandler,
    "open-mixtral-8x22b": MistralHandler,
    "open-mixtral-8x22b-FC": MistralHandler,
    "open-mixtral-8x7b": MistralHandler,
    "mistral-large-2407": MistralHandler,
    "mistral-large-2407-FC": MistralHandler,
    "mistral-medium-2312": MistralHandler,
    "mistral-small-2402": MistralHandler,
    "mistral-small-2402-FC": MistralHandler,
    "firefunction-v1-FC": FireworksHandler,
    "firefunction-v2-FC": FireworksHandler,
    "Nexusflow-Raven-v2": NexusHandler,
    "gemini-2.0-flash-lite-001-FC": GeminiHandler,
    "gemini-2.0-flash-lite-001": GeminiHandler,
    "gemini-2.0-flash-001-FC": GeminiHandler,
    "gemini-2.0-flash-001": GeminiHandler,
    "gemini-2.0-pro-exp-02-05-FC": GeminiHandler,
    "gemini-2.0-pro-exp-02-05": GeminiHandler,
    "gemini-2.0-flash-thinking-exp-01-21": GeminiHandler,
    "meetkai/functionary-small-v3.1-FC": FunctionaryHandler,
    "meetkai/functionary-medium-v3.1-FC": FunctionaryHandler,
    "databricks-dbrx-instruct": DatabricksHandler,
    "command-r-plus-FC": CohereHandler,
    "command-r7b-12-2024-FC": CohereHandler,
    "snowflake/arctic": NvidiaHandler,
    "nvidia/nemotron-4-340b-instruct": NvidiaHandler,
    "BitAgent/GoGoAgent": GoGoAgentHandler,
    # "yi-large-fc": YiHandler,  #  Their API is under maintenance, and will not be back online in the near future
    "palmyra-x-004": WriterHandler,
    "grok-beta": GrokHandler,
}

# Inference through local hosting
local_inference_handler_map = {
<<<<<<< HEAD
    "ThinkAgents/ThinkAgent-1B": ThinkAgentHandler,

=======
    "deepseek-ai/DeepSeek-R1": DeepseekReasoningHandler,  # This is the local version of DeepSeek-R1
>>>>>>> 9b17c680
    "google/gemma-2-2b-it": GemmaHandler,
    "google/gemma-2-9b-it": GemmaHandler,
    "google/gemma-2-27b-it": GemmaHandler,
    "meta-llama/Meta-Llama-3-8B-Instruct": LlamaHandler,
    "meta-llama/Meta-Llama-3-70B-Instruct": LlamaHandler,
    "meta-llama/Llama-3.1-8B-Instruct-FC": LlamaFCHandler,
    "meta-llama/Llama-3.1-8B-Instruct": LlamaHandler,
    "meta-llama/Llama-3.1-70B-Instruct-FC": LlamaFCHandler,
    "meta-llama/Llama-3.1-70B-Instruct": LlamaHandler,
    "meta-llama/Llama-3.2-1B-Instruct": LlamaHandler,
    "meta-llama/Llama-3.2-3B-Instruct": LlamaHandler,
    "meta-llama/Llama-3.3-70B-Instruct-FC": LlamaFCHandler,
    "meta-llama/Llama-3.3-70B-Instruct": LlamaHandler,
    "Salesforce/xLAM-1b-fc-r": SalesforceHandler,
    "Salesforce/xLAM-7b-fc-r": SalesforceHandler,
    "Salesforce/xLAM-7b-r": SalesforceHandler,
    "Salesforce/xLAM-8x22b-r": SalesforceHandler,
    "Salesforce/xLAM-8x7b-r": SalesforceHandler,
    "mistralai/Ministral-8B-Instruct-2410": MistralFCHandler,
    "microsoft/Phi-3-mini-4k-instruct": PhiHandler,
    "microsoft/Phi-3-mini-128k-instruct": PhiHandler,
    "microsoft/Phi-3-small-8k-instruct": PhiHandler,
    "microsoft/Phi-3-small-128k-instruct": PhiHandler,
    "microsoft/Phi-3-medium-4k-instruct": PhiHandler,
    "microsoft/Phi-3-medium-128k-instruct": PhiHandler,
    "microsoft/Phi-3.5-mini-instruct": PhiHandler,
    "NousResearch/Hermes-2-Pro-Mistral-7B": HermesHandler,
    "NousResearch/Hermes-2-Pro-Llama-3-8B": HermesHandler,
    "NousResearch/Hermes-2-Theta-Llama-3-8B": HermesHandler,
    "NousResearch/Hermes-2-Pro-Llama-3-70B": HermesHandler,
    "NousResearch/Hermes-2-Theta-Llama-3-70B": HermesHandler,
    "ibm-granite/granite-20b-functioncalling": GraniteHandler,
    "MadeAgents/Hammer2.1-7b": HammerHandler,
    "MadeAgents/Hammer2.1-3b": HammerHandler,
    "MadeAgents/Hammer2.1-1.5b": HammerHandler,
    "MadeAgents/Hammer2.1-0.5b": HammerHandler,
    "THUDM/glm-4-9b-chat": GLMHandler,
    "Qwen/Qwen2-1.5B-Instruct": QwenHandler,
    "Qwen/Qwen2-7B-Instruct": QwenHandler,
    "Qwen/Qwen2.5-0.5B-Instruct-FC": QwenFCHandler,
    "Qwen/Qwen2.5-0.5B-Instruct": QwenHandler,
    "Qwen/Qwen2.5-1.5B-Instruct-FC": QwenFCHandler,
    "Qwen/Qwen2.5-1.5B-Instruct": QwenHandler,
    "Qwen/Qwen2.5-3B-Instruct-FC": QwenFCHandler,
    "Qwen/Qwen2.5-3B-Instruct": QwenHandler,
    "Qwen/Qwen2.5-7B-Instruct-FC": QwenFCHandler,
    "Qwen/Qwen2.5-7B-Instruct": QwenHandler,
    "Qwen/Qwen2.5-14B-Instruct-FC": QwenFCHandler,
    "Qwen/Qwen2.5-14B-Instruct": QwenHandler,
    "Qwen/Qwen2.5-32B-Instruct-FC": QwenFCHandler,
    "Qwen/Qwen2.5-32B-Instruct": QwenHandler,
    "Qwen/Qwen2.5-72B-Instruct-FC": QwenFCHandler,
    "Qwen/Qwen2.5-72B-Instruct": QwenHandler,
    "Team-ACE/ToolACE-8B": LlamaHandler,
    "Team-ACE/ToolACE-2-8B": LlamaHandler,
    "openbmb/MiniCPM3-4B": MiniCPMHandler,
    "openbmb/MiniCPM3-4B-FC": MiniCPMFCHandler,
    "watt-ai/watt-tool-8B": LlamaHandler,
    "watt-ai/watt-tool-70B": LlamaHandler,
    "deepseek-ai/DeepSeek-V2.5": DeepseekCoderHandler,
    "deepseek-ai/DeepSeek-Coder-V2-Instruct-0724": DeepseekCoderHandler,
    "deepseek-ai/DeepSeek-Coder-V2-Lite-Instruct": DeepseekCoderHandler,
    "deepseek-ai/DeepSeek-V2-Chat-0628": DeepseekHandler,
    "deepseek-ai/DeepSeek-V2-Lite-Chat": DeepseekHandler,
    "ZJared/Haha-7B": QwenHandler,
    "speakleash/Bielik-11B-v2.3-Instruct": BielikHandler,
    "NovaSky-AI/Sky-T1-32B-Preview": QwenHandler,
    "Qwen/QwQ-32B-Preview": QwenHandler,
    "tiiuae/Falcon3-10B-Instruct-FC": Falcon3FCHandler,
    "tiiuae/Falcon3-7B-Instruct-FC": Falcon3FCHandler,
    "tiiuae/Falcon3-3B-Instruct-FC": Falcon3FCHandler,
    "tiiuae/Falcon3-1B-Instruct-FC": Falcon3FCHandler,
    "uiuc-convai/CoALM-8B": LlamaHandler,
    "uiuc-convai/CoALM-70B": LlamaHandler,
    "uiuc-convai/CoALM-405B": LlamaHandler,
    "BitAgent/BitAgent-8B": LlamaHandler,
}

# Deprecated/outdated models, no longer on the leaderboard
outdated_model_handler_map = {
    # "gorilla-openfunctions-v0": GorillaHandler,
    # "o1-preview-2024-09-12": OpenAIHandler,
    # "o1-mini-2024-09-12": OpenAIHandler,
    # "gpt-4o-2024-08-06": OpenAIHandler,
    # "gpt-4o-2024-08-06-FC": OpenAIHandler,
    # "gpt-4o-2024-05-13": OpenAIHandler,
    # "gpt-4o-2024-05-13-FC": OpenAIHandler,
    # "gpt-4-1106-preview-FC": OpenAIHandler,
    # "gpt-4-1106-preview": OpenAIHandler,
    # "gpt-4-0125-preview-FC": OpenAIHandler,
    # "gpt-4-0125-preview": OpenAIHandler,
    # "gpt-4-0613-FC": OpenAIHandler,
    # "gpt-4-0613": OpenAIHandler,
    # "claude-2.1": ClaudeHandler,
    # "claude-instant-1.2": ClaudeHandler,
    # "claude-3-sonnet-20240229": ClaudeHandler,
    # "claude-3-sonnet-20240229-FC": ClaudeHandler,
    # "claude-3-5-sonnet-20240620": ClaudeHandler,
    # "claude-3-5-sonnet-20240620-FC": ClaudeHandler,
    # "claude-3-haiku-20240307": ClaudeHandler,
    # "claude-3-haiku-20240307-FC": ClaudeHandler,
    # "gemini-1.5-pro-002": GeminiHandler,
    # "gemini-1.5-pro-002-FC": GeminiHandler,
    # "gemini-1.5-pro-001": GeminiHandler,
    # "gemini-1.5-pro-001-FC": GeminiHandler,
    # "gemini-1.5-flash-002": GeminiHandler,
    # "gemini-1.5-flash-002-FC": GeminiHandler,
    # "gemini-1.5-flash-001": GeminiHandler,
    # "gemini-1.5-flash-001-FC": GeminiHandler,
    # "gemini-1.0-pro-002": GeminiHandler,
    # "gemini-1.0-pro-002-FC": GeminiHandler,
    # "gemini-1.0-pro-001": GeminiHandler,
    # "gemini-1.0-pro-001-FC": GeminiHandler,
    # "meetkai/functionary-small-v3.1-FC": FunctionaryHandler,
    # "mistral-tiny-2312": MistralHandler,
    # "glaiveai/glaive-function-calling-v1": GlaiveHandler,
    # "google/gemma-7b-it": GemmaHandler,
    # "deepseek-ai/deepseek-coder-6.7b-instruct": DeepseekHandler,
}

HANDLER_MAP = {**api_inference_handler_map, **local_inference_handler_map}<|MERGE_RESOLUTION|>--- conflicted
+++ resolved
@@ -105,12 +105,7 @@
 
 # Inference through local hosting
 local_inference_handler_map = {
-<<<<<<< HEAD
-    "ThinkAgents/ThinkAgent-1B": ThinkAgentHandler,
-
-=======
     "deepseek-ai/DeepSeek-R1": DeepseekReasoningHandler,  # This is the local version of DeepSeek-R1
->>>>>>> 9b17c680
     "google/gemma-2-2b-it": GemmaHandler,
     "google/gemma-2-9b-it": GemmaHandler,
     "google/gemma-2-27b-it": GemmaHandler,
@@ -187,6 +182,7 @@
     "uiuc-convai/CoALM-70B": LlamaHandler,
     "uiuc-convai/CoALM-405B": LlamaHandler,
     "BitAgent/BitAgent-8B": LlamaHandler,
+    "ThinkAgents/ThinkAgent-1B": ThinkAgentHandler,
 }
 
 # Deprecated/outdated models, no longer on the leaderboard

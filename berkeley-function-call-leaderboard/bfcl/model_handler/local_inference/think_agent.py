--- conflicted
+++ resolved
@@ -89,25 +89,14 @@
         formatted_prompt = f"""<|begin_of_text|><|begin_of_text|><|begin_of_text|><|start_header_id|>system<|end_header_id|>
 Cutting Knowledge Date: December 2023
 Today Date: 07 Dec 2024
-<<<<<<< HEAD
 
 <|eot_id|><|start_header_id|>user<|end_header_id|>
-=======
-"""
-        if tools:
-            formatted_prompt += f"""<|start_header_id|>user<|end_header_id|>
->>>>>>> 17f296eb
 Given the following functions, please respond with a JSON for a function call with its proper arguments that best answers the given prompt.
 Respond in the format {{"name": function name, "parameters": dictionary of argument name and its value}}.Do not use variables.
 
 {tools}
-<<<<<<< HEAD
 """
         
-=======
-<|eot_id|>"""
-
->>>>>>> 17f296eb
         for message in messages:
             formatted_prompt += f"{message['content']}<|eot_id|>\n"
 

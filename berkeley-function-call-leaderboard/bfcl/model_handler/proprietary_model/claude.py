--- conflicted
+++ resolved
@@ -92,13 +92,9 @@
 
         return self.client.beta.prompt_caching.messages.create(
             model=self.model_name.strip("-FC"),
-<<<<<<< HEAD
             max_tokens=(
                 8192 if "claude-3-5" in self.model_name else 4096
             ),  # 3.5 Sonnet has a higher max token limit
-=======
-            max_tokens=(8192 if "claude-3-5-sonnet-20240620" in self.model_name else 4096),
->>>>>>> 5a42197f
             tools=inference_data["tools"],
             messages=messages,
         )

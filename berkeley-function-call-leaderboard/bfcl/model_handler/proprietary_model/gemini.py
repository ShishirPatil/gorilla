import os

import vertexai
from bfcl.model_handler.base_handler import BaseHandler
from bfcl.model_handler.constant import GORILLA_TO_OPENAPI
from bfcl.model_handler.model_style import ModelStyle
from bfcl.model_handler.utils import (
    convert_to_tool,
    default_decode_ast_prompting,
    default_decode_execute_prompting,
    extract_system_prompt,
    format_execution_results_prompting,
    func_doc_language_specific_pre_processing,
    system_prompt_pre_processing_chat_model,
)
<<<<<<< HEAD
from google.api_core.exceptions import ResourceExhausted

from tenacity import (
    retry,
    stop_after_attempt,
    wait_random_exponential,
    retry_if_exception_type
    
)


# This import from struct_pb2 should eventually be removed. See comment in the `_handle_struct_values` and `_handle_list_values` method below
from google.protobuf.struct_pb2 import ListValue, Struct
=======
>>>>>>> cb8ff39a
from vertexai.generative_models import (
    Content,
    FunctionDeclaration,
    GenerationConfig,
    GenerativeModel,
    Part,
    Tool,
)


class GeminiHandler(BaseHandler):
    def __init__(self, model_name, temperature) -> None:
        super().__init__(model_name, temperature)
        self.model_style = ModelStyle.Google
        # Initialize Vertex AI
        vertexai.init(
            project=os.getenv("VERTEX_AI_PROJECT_ID"),
            location=os.getenv("VERTEX_AI_LOCATION"),
        )
        self.client = GenerativeModel(self.model_name.replace("-FC", ""))

    @staticmethod
    def _substitute_prompt_role(prompts: list[dict]) -> list[dict]:
        # Allowed roles: user, model, function
        for prompt in prompts:
            if prompt["role"] == "user":
                prompt["role"] = "user"
            elif prompt["role"] == "assistant":
                prompt["role"] = "model"
            elif prompt["role"] == "tool":
                prompt["role"] = "function"

        return prompts

    def decode_ast(self, result, language="Python"):
        if "FC" not in self.model_name:
            result = result.replace("```tool_code\n", "").replace("\n```", "")
            return default_decode_ast_prompting(result, language)
        else:
            if type(result) is not list:
                result = [result]
            return result

    def decode_execute(self, result):
        if "FC" not in self.model_name:
            result = result.replace("```tool_code\n", "").replace("\n```", "")
            return default_decode_execute_prompting(result)
        else:
            func_call_list = []
            for function_call in result:
                for func_name, func_args in function_call.items():
                    func_call_list.append(
                        f"{func_name}({','.join([f'{k}={repr(v)}' for k, v in func_args.items()])})"
                    )
            return func_call_list

    #### FC methods ####


    @retry(
        wait=wait_random_exponential(min=6, max=120),
        stop=stop_after_attempt(10),
        retry=retry_if_exception_type(ResourceExhausted)
    )
    def generate_with_backoff(self, client, **kwargs):
        return client.generate_content(**kwargs)

    def _query_FC(self, inference_data: dict):
        # Gemini models needs to first conver the function doc to FunctionDeclaration and Tools objects.
        # We do it here to avoid json serialization issues.
        func_declarations = []
        for function in inference_data["tools"]:
            func_declarations.append(
                FunctionDeclaration(
                    name=function["name"],
                    description=function["description"],
                    parameters=function["parameters"],
                )
            )

        tools = [Tool(function_declarations=func_declarations)]

        inference_data["inference_input_log"] = {
            "message": repr(inference_data["message"]),
            "tools": inference_data["tools"],
            "system_prompt": inference_data.get("system_prompt", None),
        }

        # messages are already converted to Content object
        if "system_prompt" in inference_data:
            # We re-instantiate the GenerativeModel object with the system prompt
            # We cannot reassign the self.client object as it will affect other entries
            client = GenerativeModel(
                self.model_name.replace("-FC", ""),
                system_instruction=inference_data["system_prompt"],
            )
        else:
            client = self.client

        api_response = self.generate_with_backoff(
            client=client,
            contents=inference_data["message"],
            generation_config=GenerationConfig(
                temperature=self.temperature,
            ),
            tools=tools if len(tools) > 0 else None,
        )
        return api_response

    def _pre_query_processing_FC(self, inference_data: dict, test_entry: dict) -> dict:

        for round_idx in range(len(test_entry["question"])):
            test_entry["question"][round_idx] = self._substitute_prompt_role(
                test_entry["question"][round_idx]
            )

        inference_data["message"] = []

        system_prompt = extract_system_prompt(test_entry["question"][0])
        if system_prompt:
            inference_data["system_prompt"] = system_prompt
        return inference_data

    def _compile_tools(self, inference_data: dict, test_entry: dict) -> dict:
        functions: list = test_entry["function"]
        test_category: str = test_entry["id"].rsplit("_", 1)[0]

        functions = func_doc_language_specific_pre_processing(functions, test_category)
        tools = convert_to_tool(functions, GORILLA_TO_OPENAPI, self.model_style)

        inference_data["tools"] = tools

        return inference_data

    def _parse_query_response_FC(self, api_response: any) -> dict:
        response_function_call_content = api_response.candidates[0].content
        tool_call_func_names = []
        fc_parts = []
        text_parts = []
        for part in api_response.candidates[0].content.parts:
            # part.function_call is a FunctionCall object, so it will always be True even if it contains no function call
            # So we need to check if the function name is empty `""` to determine if Gemini returned a function call
            if part.function_call and part.function_call.name:
                part_func_name = part.function_call.name
                part_func_args = part.function_call.args
                part_func_args_dict = {k: v for k, v in part_func_args.items()}

                fc_parts.append({part_func_name: part_func_args_dict})
                tool_call_func_names.append(part_func_name)
            else:
                text_parts.append(part.text)

        model_responses = fc_parts if fc_parts else text_parts

        return {
            "model_responses": model_responses,
            "model_responses_message_for_chat_history": response_function_call_content,
            "tool_call_func_names": tool_call_func_names,
            "input_token": api_response.usage_metadata.prompt_token_count,
            "output_token": api_response.usage_metadata.candidates_token_count,
        }

    def add_first_turn_message_FC(
        self, inference_data: dict, first_turn_message: list[dict]
    ) -> dict:
        for message in first_turn_message:
            inference_data["message"].append(
                Content(
                    role=message["role"],
                    parts=[
                        Part.from_text(message["content"]),
                    ],
                )
            )
        return inference_data

    def _add_next_turn_user_message_FC(
        self, inference_data: dict, user_message: list[dict]
    ) -> dict:
        return self.add_first_turn_message_FC(inference_data, user_message)

    def _add_assistant_message_FC(
        self, inference_data: dict, model_response_data: dict
    ) -> dict:
        inference_data["message"].append(
            model_response_data["model_responses_message_for_chat_history"]
        )
        return inference_data

    def _add_execution_results_FC(
        self,
        inference_data: dict,
        execution_results: list[str],
        model_response_data: dict,
    ) -> dict:
        # Tool response needs to be converted to Content object as well.
        # One Content object for all tool responses.
        tool_response_parts = []
        for execution_result, tool_call_func_name in zip(
            execution_results, model_response_data["tool_call_func_names"]
        ):
            tool_response_parts.append(
                Part.from_function_response(
                    name=tool_call_func_name,
                    response={
                        "content": execution_result,
                    },
                )
            )

        tool_response_content = Content(parts=tool_response_parts)
        inference_data["message"].append(tool_response_content)

        return inference_data

    #### Prompting methods ####

    def _query_prompting(self, inference_data: dict):
        inference_data["inference_input_log"] = {
            "message": repr(inference_data["message"]),
            "system_prompt": inference_data.get("system_prompt", None),
        }

        # messages are already converted to Content object
        if "system_prompt" in inference_data:
            client = GenerativeModel(
                self.model_name.replace("-FC", ""),
                system_instruction=inference_data["system_prompt"],
            )
            api_response = client.generate_content(
                contents=inference_data["message"],
                generation_config=GenerationConfig(
                    temperature=self.temperature,
                ),
            )
        else:
            api_response = self.client.generate_content(
                contents=inference_data["message"],
                generation_config=GenerationConfig(
                    temperature=self.temperature,
                ),
            )
        return api_response

    def _pre_query_processing_prompting(self, test_entry: dict) -> dict:
        functions: list = test_entry["function"]
        test_category: str = test_entry["id"].rsplit("_", 1)[0]

        functions = func_doc_language_specific_pre_processing(functions, test_category)

        for round_idx in range(len(test_entry["question"])):
            test_entry["question"][round_idx] = self._substitute_prompt_role(
                test_entry["question"][round_idx]
            )

        test_entry["question"][0] = system_prompt_pre_processing_chat_model(
            test_entry["question"][0], functions, test_category
        )
        # Gemini has system prompt in a specific field
        system_prompt = extract_system_prompt(test_entry["question"][0])

        if system_prompt:
            return {"message": [], "system_prompt": system_prompt}
        else:
            return {"message": []}

    def _parse_query_response_prompting(self, api_response: any) -> dict:
        # Note: Same issue as with mentioned in `_parse_query_response_FC` method
        # According to the Vertex AI documentation, `api_response.text` should be enough.
        # However, under the hood, it is calling `api_response.candidates[0].content.parts[0].text` which is causing the issue
        """TypeError: argument of type 'Part' is not iterable"""
        # So again, we need to directly access the `api_response.candidates[0].content.parts[0]._raw_part.text` attribute to get the text content of the part
        # This is a workaround for this bug, until the bug is fixed

        if len(api_response.candidates[0].content.parts) > 0:
            model_responses = api_response.text
        else:
            model_responses = "The model did not return any response."
        return {
            "model_responses": model_responses,
            "input_token": api_response.usage_metadata.prompt_token_count,
            "output_token": api_response.usage_metadata.candidates_token_count,
        }

    def add_first_turn_message_prompting(
        self, inference_data: dict, first_turn_message: list[dict]
    ) -> dict:
        for message in first_turn_message:
            inference_data["message"].append(
                Content(
                    role=message["role"],
                    parts=[
                        Part.from_text(message["content"]),
                    ],
                )
            )
        return inference_data

    def _add_next_turn_user_message_prompting(
        self, inference_data: dict, user_message: list[dict]
    ) -> dict:
        return self.add_first_turn_message_prompting(inference_data, user_message)

    def _add_assistant_message_prompting(
        self, inference_data: dict, model_response_data: dict
    ) -> dict:
        inference_data["message"].append(
            Content(
                role="model",
                parts=[
                    Part.from_text(model_response_data["model_responses"]),
                ],
            )
        )
        return inference_data

    def _add_execution_results_prompting(
        self, inference_data: dict, execution_results: list[str], model_response_data: dict
    ) -> dict:
        formatted_results_message = format_execution_results_prompting(
            inference_data, execution_results, model_response_data
        )
        tool_message = Content(
            role="user",
            parts=[
                Part.from_text(formatted_results_message),
            ],
        )
        inference_data["message"].append(tool_message)
        return inference_data<|MERGE_RESOLUTION|>--- conflicted
+++ resolved
@@ -13,22 +13,13 @@
     func_doc_language_specific_pre_processing,
     system_prompt_pre_processing_chat_model,
 )
-<<<<<<< HEAD
 from google.api_core.exceptions import ResourceExhausted
-
 from tenacity import (
     retry,
+    retry_if_exception_type,
     stop_after_attempt,
     wait_random_exponential,
-    retry_if_exception_type
-    
 )
-
-
-# This import from struct_pb2 should eventually be removed. See comment in the `_handle_struct_values` and `_handle_list_values` method below
-from google.protobuf.struct_pb2 import ListValue, Struct
-=======
->>>>>>> cb8ff39a
 from vertexai.generative_models import (
     Content,
     FunctionDeclaration,
@@ -86,7 +77,6 @@
             return func_call_list
 
     #### FC methods ####
-
 
     @retry(
         wait=wait_random_exponential(min=6, max=120),
@@ -296,13 +286,6 @@
             return {"message": []}
 
     def _parse_query_response_prompting(self, api_response: any) -> dict:
-        # Note: Same issue as with mentioned in `_parse_query_response_FC` method
-        # According to the Vertex AI documentation, `api_response.text` should be enough.
-        # However, under the hood, it is calling `api_response.candidates[0].content.parts[0].text` which is causing the issue
-        """TypeError: argument of type 'Part' is not iterable"""
-        # So again, we need to directly access the `api_response.candidates[0].content.parts[0]._raw_part.text` attribute to get the text content of the part
-        # This is a workaround for this bug, until the bug is fixed
-
         if len(api_response.candidates[0].content.parts) > 0:
             model_responses = api_response.text
         else:

import json
import time
<<<<<<< HEAD
from functools import lru_cache

import requests  # Do not remove this import even though it seems to be unused. It's used in the executable_checker_rest function.
from bfcl.eval_checker.constant import REAL_TIME_MATCH_ALLOWED_DIFFERENCE
from bfcl.eval_checker.executable_eval.custom_exception import NoAPIKeyError

#### Constants ####
EVAL_GROUND_TRUTH_PATH = (
    "./executable_eval/data/rest-eval-response_v5.jsonl"  # Ground truth file for v5 for rest execution
)
=======

import requests  # Do not remove this import even though it seems to be unused. It's used in the executable_checker_rest function.
from bfcl.eval_checker.constant import (
    REAL_TIME_MATCH_ALLOWED_DIFFERENCE,
    REST_EVAL_GROUND_TRUTH_PATH,
)
from bfcl.eval_checker.executable_eval.custom_exception import NoAPIKeyError

# Load the ground truth data for the `rest` test category
with open(REST_EVAL_GROUND_TRUTH_PATH, "r") as f:
    EVAL_GROUND_TRUTH = f.readlines()
>>>>>>> 84e18beb

@lru_cache(maxsize=1)  # cache the result, effectively loading data once
def load_eval_ground_truth():
    with open(EVAL_GROUND_TRUTH_PATH, "r") as f:
        return f.readlines()

#### Main function ####
def executable_checker_rest(func_call, idx):
    EVAL_GROUND_TRUTH = load_eval_ground_truth()
    
    if "https://geocode.maps.co" in func_call:
        time.sleep(2)
    if "requests_get" in func_call:
        func_call = func_call.replace("requests_get", "requests.get")
    try:
        response = eval(func_call)
    except Exception as e:
        return {
            "valid": False,
            "error": [f"Execution failed. {str(e)}"],
            "error_type": "executable_checker_rest:execution_error",
        }

    try:
        if response.status_code == 200:

            eval_GT_json = json.loads(EVAL_GROUND_TRUTH[idx])
            try:
                if isinstance(eval_GT_json, dict):
                    if isinstance(response.json(), dict):
                        if set(eval_GT_json.keys()) == set(response.json().keys()):
                            return {"valid": True, "error": [], "error_type": ""}
                        return {
                            "valid": False,
                            "error": ["Key inconsistency"],
                            "error_type": "executable_checker_rest:wrong_key",
                        }
                    return {
                        "valid": False,
                        "error": [
                            f"Expected dictionary, but got {type(response.json())}"
                        ],
                        "error_type": "executable_checker_rest:wrong_type",
                    }

                elif isinstance(eval_GT_json, list):
                    if isinstance(response.json(), list):
                        if len(eval_GT_json) != len(response.json()):
                            return {
                                "valid": False,
                                "error": [f"Response list length inconsistency."],
                                "error_type": "value_error:exec_result_rest_count",
                            }

                        else:
                            for i in range(len(eval_GT_json)):
                                if set(eval_GT_json[i].keys()) != set(
                                    response.json()[i].keys()
                                ):
                                    return {
                                        "valid": False,
                                        "error": [f"Key inconsistency"],
                                        "error_type": "executable_checker_rest:wrong_key",
                                    }

                            return {"valid": True, "error": []}
                    else:
                        return {
                            "valid": False,
                            "error": [
                                f"Expected list, but got {type(response.json())}"
                            ],
                            "error_type": "executable_checker_rest:wrong_type",
                        }
                return {
                    "valid": False,
                    "error": [
                        f"Expected dict or list, but got {type(response.json())}"
                    ],
                    "error_type": "executable_checker_rest:wrong_type",
                }
            except Exception as e:
                return {
                    "valid": False,
                    "error": [
                        f"Error in execution and type checking. Status code: {response.status_code}. Error: {str(e)}"
                    ],
                    "error_type": "executable_checker_rest:response_format_error",
                }
        else:
            return {
                "valid": False,
                "error": [
                    f"Execution result status code is not 200, got {response.status_code}"
                ],
                "error_type": "executable_checker_rest:wrong_status_code",
            }
    except Exception as e:
        return {
            "valid": False,
            "error": [f"Cannot get status code of the response. Error: {str(e)}"],
            "error_type": "executable_checker_rest:cannot_get_status_code",
        }


def executable_checker_non_rest(decoded_result: list, func_description: dict, test_category: str):
    if "multiple" in test_category or "parallel" in test_category:
        return executable_checker_parallel_no_order(
            decoded_result,
            func_description["execution_result"],
            func_description["execution_result_type"],
        )

    else:
        if len(decoded_result) != 1:
            return {
                "valid": False,
                "error": ["Wrong number of functions."],
                "error_type": "simple_exec_checker:wrong_count",
            }
        return executable_checker_simple(
            decoded_result[0],
            func_description["execution_result"][0],
            func_description["execution_result_type"][0],
            False,
        )


#### Helper functions for Exec ####
def patten_matcher(exec_output, expected_result, function_call, is_sanity_check):
    result = {"valid": True, "error": [], "error_type": "executable_checker:unclear"}

    if type(exec_output) != type(expected_result):
        return {
            "valid": False,
            "error": [
                f"Wrong execution result type for {repr(function_call)}. Expected type: {type(expected_result)}, but got: {type(exec_output)}."
            ],
            "error_type": "executable_checker:wrong_result_type",
            "model_executed_output": exec_output,
        }
    if type(exec_output) == dict:
        # We loose the requirement for the sanity check as the expected result used in the sanity check might not be the most up-to-date one.
        # This happens when the key is a timestamp or a random number.
        if is_sanity_check:
            if len(exec_output) != len(expected_result):
                return {
                    "valid": False,
                    "error": [
                        f"Wrong execution result pattern for {repr(function_call)}. Expect type Dict, but wrong number of elements in the output. Expected length: {len(expected_result)}, but got: {len(exec_output)}."
                    ],
                    "error_type": "executable_checker:wrong_result_type:dict_length",
                    "model_executed_output": exec_output,
                }
            else:
                return result

        for key, value in expected_result.items():
            if key not in exec_output:
                return {
                    "valid": False,
                    "error": [
                        f"Wrong execution result pattern for {repr(function_call)}. Expect type Dict, but key {repr(key)} not found in the model output."
                    ],
                    "error_type": "executable_checker:wrong_result_type:dict_key_not_found",
                    "model_executed_output": exec_output,
                }
        for key, value in exec_output.items():
            if key not in expected_result:
                return {
                    "valid": False,
                    "error": [
                        f"Wrong execution result pattern for {repr(function_call)}. Expect type Dict, but key {repr(key)} not expected in the model output."
                    ],
                    "error_type": "executable_checker:wrong_result_type:dict_extra_key",
                    "model_executed_output": exec_output,
                }
    if type(exec_output) == list:
        if len(exec_output) != len(expected_result):
            return {
                "valid": False,
                "error": [
                    f"Wrong execution result pattern for {repr(function_call)}. Expect type list, but wrong number of elements in the output. Expected length: {len(expected_result)}, but got: {len(exec_output)}."
                ],
                "error_type": "executable_checker:wrong_result_type:list_length",
                "model_executed_output": exec_output,
            }
    return result


def executable_checker_simple(
    function_call: str,
    expected_result,
    expected_result_type: str,
    is_sanity_check=False,
):
    result = {"valid": True, "error": [], "error_type": "executable_checker:unclear"}

    exec_dict = {}

    try:
        exec(
            "from bfcl.eval_checker.executable_eval.data.executable_python_function import *" + "\nresult=" + function_call,
            exec_dict,
        )
        exec_output = exec_dict["result"]
    except NoAPIKeyError as e:
        raise e
    except Exception as e:
        result["valid"] = False
        result["error"].append(
            f"Error in execution: {repr(function_call)}. Error: {str(e)}"
        )
        result["error_type"] = "executable_checker:execution_error"
        return result

    # We need to special handle the case where the execution result is a tuple and convert it to a list
    # Because when json is stored, the tuple is converted to a list, and so the expected result is a list when loaded from json
    if isinstance(exec_output, tuple):
        exec_output = list(exec_output)

    if expected_result_type == "exact_match":
        if exec_output != expected_result:
            result["valid"] = False
            result["error"].append(
                f"Wrong execution result for {repr(function_call)}. Expected: {expected_result}, but got: {exec_output}."
            )
            result["error_type"] = "executable_checker:wrong_result"
            result["model_executed_output"] = exec_output
            return result

    elif expected_result_type == "real_time_match":
        # Allow for 5% difference
        if (type(expected_result) == float or type(expected_result) == int) and (
            type(exec_output) == float or type(exec_output) == int
        ):
            if not (
                expected_result * (1 - REAL_TIME_MATCH_ALLOWED_DIFFERENCE)
                <= exec_output
                <= expected_result * (1 + REAL_TIME_MATCH_ALLOWED_DIFFERENCE)
            ):
                result["valid"] = False
                result["error"].append(
                    f"Wrong execution result for {repr(function_call)}. Expected: {expected_result}, but got: {exec_output}. {REAL_TIME_MATCH_ALLOWED_DIFFERENCE * 100}% difference allowed."
                )
                result["error_type"] = "executable_checker:wrong_result_real_time"
                result["model_executed_output"] = exec_output
                return result
        else:
            result["valid"] = False
            result["error"].append(
                f"Wrong execution result for {repr(function_call)}. Expected: {expected_result}, but got: {exec_output}. Type needs to be float or int for real time match criteria."
            )
            result["error_type"] = "executable_checker:wrong_result_real_time"
            result["model_executed_output"] = exec_output
            return result

    else:
        # structural match
        pattern_match_result = patten_matcher(
            exec_output, expected_result, function_call, is_sanity_check
        )
        if not pattern_match_result["valid"]:
            return pattern_match_result

    return result


def executable_checker_parallel_no_order(
    decoded_result: list, expected_exec_result: list, expected_exec_result_type: list
):

    if len(decoded_result) != len(expected_exec_result):
        return {
            "valid": False,
            "error": [
                f"Wrong number of functions provided. Expected {len(expected_exec_result)}, but got {len(decoded_result)}."
            ],
            "error_type": "value_error:exec_result_count",
        }

    matched_indices = []
    for i in range(len(expected_exec_result)):
        all_errors = []
        for index in range(len(decoded_result)):
            if index in matched_indices:
                continue

            result = executable_checker_simple(
                decoded_result[index],
                expected_exec_result[i],
                expected_exec_result_type[i],
                False,
            )

            if result["valid"]:
                matched_indices.append(index)
                break
            else:
                all_errors.append(
                    {
                        f"Model Result Index {index}": {
                            "sub_error": result["error"],
                            "sub_error_type": result["error_type"],
                            "model_executed_output": (
                                result["model_executed_output"]
                                if "model_executed_output" in result
                                else None
                            ),
                        }
                    }
                )

        if not result["valid"]:
            considered_indices = [
                i for i in range(len(decoded_result)) if i not in matched_indices
            ]
            all_errors.insert(
                0,
                f"Could not find a matching function among index {considered_indices} of model output for index {i} of possible answers.",
            )
            return {
                "valid": False,
                "error": all_errors,
                "error_type": "executable_checker:cannot_find_match",
            }

    return {"valid": True, "error": [], "error_type": "executable_checker:unclear"}<|MERGE_RESOLUTION|>--- conflicted
+++ resolved
@@ -1,17 +1,6 @@
 import json
 import time
-<<<<<<< HEAD
 from functools import lru_cache
-
-import requests  # Do not remove this import even though it seems to be unused. It's used in the executable_checker_rest function.
-from bfcl.eval_checker.constant import REAL_TIME_MATCH_ALLOWED_DIFFERENCE
-from bfcl.eval_checker.executable_eval.custom_exception import NoAPIKeyError
-
-#### Constants ####
-EVAL_GROUND_TRUTH_PATH = (
-    "./executable_eval/data/rest-eval-response_v5.jsonl"  # Ground truth file for v5 for rest execution
-)
-=======
 
 import requests  # Do not remove this import even though it seems to be unused. It's used in the executable_checker_rest function.
 from bfcl.eval_checker.constant import (
@@ -21,13 +10,9 @@
 from bfcl.eval_checker.executable_eval.custom_exception import NoAPIKeyError
 
 # Load the ground truth data for the `rest` test category
-with open(REST_EVAL_GROUND_TRUTH_PATH, "r") as f:
-    EVAL_GROUND_TRUTH = f.readlines()
->>>>>>> 84e18beb
-
 @lru_cache(maxsize=1)  # cache the result, effectively loading data once
 def load_eval_ground_truth():
-    with open(EVAL_GROUND_TRUTH_PATH, "r") as f:
+    with open(REST_EVAL_GROUND_TRUTH_PATH, "r") as f:
         return f.readlines()
 
 #### Main function ####

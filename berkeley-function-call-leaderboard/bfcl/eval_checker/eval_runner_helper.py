--- conflicted
+++ resolved
@@ -6,17 +6,10 @@
 import subprocess
 
 import numpy as np
-<<<<<<< HEAD
-try:
-    from .custom_exception import BadAPIStatusError
-except ImportError:
-    from custom_exception import BadAPIStatusError
-=======
 from bfcl.eval_checker.constant import *
 from bfcl.eval_checker.executable_eval.custom_exception import BadAPIStatusError
 from bfcl.eval_checker.model_metadata import *
 from bfcl.constant import VERSION_PREFIX
->>>>>>> 70b6a4a2
 from bfcl.model_handler.handler_map import handler_map
 from tqdm import tqdm
 

--- conflicted
+++ resolved
@@ -533,37 +533,35 @@
         "Salesforce",
         "cc-by-nc-4.0",
     ],
-<<<<<<< HEAD
+    "Salesforce/xLAM-7b-r": [
+        "xLAM-7b-r (FC)",
+        "https://huggingface.co/Salesforce/xLAM-7b-r",
+        "Salesforce",
+        "cc-by-nc-4.0",
+    ],
+    "Salesforce/xLAM-8x7b-r": [
+        "xLAM-8x7b-r (FC)",
+        "https://huggingface.co/Salesforce/xLAM-8x7b-r",
+        "Salesforce",
+        "cc-by-nc-4.0",
+    ],
+    "Salesforce/xLAM-8x22b-r": [
+        "xLAM-8x22b-r (FC)",
+        "https://huggingface.co/Salesforce/xLAM-8x22b-r",
+        "Salesforce",
+        "cc-by-nc-4.0",
+    ],
+    "MadeAgents/Hammer-7b": [
+        "Hammer-7b (FC)",
+        "https://huggingface.co/MadeAgents/Hammer-7b",
+        "MadeAgents",
+        "cc-by-nc-4.0",
+    ],
     "Team-ACE/ToolACE-8B": [
         "ToolACE-8B (FC)",
         "https://huggingface.co/Team-ACE/ToolACE-8B",
         "Huawei Noah & USTC",
         "Apache-2.0"
-=======
-    "Salesforce/xLAM-7b-r": [
-        "xLAM-7b-r (FC)",
-        "https://huggingface.co/Salesforce/xLAM-7b-r",
-        "Salesforce",
-        "cc-by-nc-4.0",
-    ],
-    "Salesforce/xLAM-8x7b-r": [
-        "xLAM-8x7b-r (FC)",
-        "https://huggingface.co/Salesforce/xLAM-8x7b-r",
-        "Salesforce",
-        "cc-by-nc-4.0",
-    ],
-    "Salesforce/xLAM-8x22b-r": [
-        "xLAM-8x22b-r (FC)",
-        "https://huggingface.co/Salesforce/xLAM-8x22b-r",
-        "Salesforce",
-        "cc-by-nc-4.0",
-    ],
-    "MadeAgents/Hammer-7b": [
-        "Hammer-7b (FC)",
-        "https://huggingface.co/MadeAgents/Hammer-7b",
-        "MadeAgents",
-        "cc-by-nc-4.0",
->>>>>>> 57260084
     ]
 }
 
@@ -706,13 +704,10 @@
     "THUDM/glm-4-9b-chat",
     "Salesforce/xLAM-1b-fc-r",
     "Salesforce/xLAM-7b-fc-r",
-<<<<<<< HEAD
-    "Team-ACE/ToolACE-8B"
-=======
     "Salesforce/xLAM-7b-r",
     "Salesforce/xLAM-8x7b-r",
     "Salesforce/xLAM-8x22b-r",
->>>>>>> 57260084
+    "Team-ACE/ToolACE-8B"
 ]
 
 # Price got from AZure, 22.032 per hour for 8 V100, Pay As You Go Total Price

# Berkeley Function Calling Leaderboard

💡 Read more in our [Gorilla OpenFunctions Leaderboard Blog](https://gorilla.cs.berkeley.edu/blogs/8_berkeley_function_calling_leaderboard.html)

🦍 Berkeley Function Calling Leaderboard live [Berkeley Function Calling Leaderboard](https://gorilla.cs.berkeley.edu/leaderboard.html#leaderboard)

🦍 Berkeley Function Calling Leaderboard on Hugginface [Berkeley Function Calling Leaderboard Huggingface](https://huggingface.co/spaces/gorilla-llm/berkeley-function-calling-leaderboard)

## Introduction
We present Berkeley Function Leaderboard, the **first comprehensive and executable function calling evaluation for LLMs function calling**. Different from prior function calling evaluations (e.g. Anyscale function calling blog), we consider function callings of various forms, different function calling scenarios, and the executability of function calls. We also release our model Gorilla-Openfunctions-v2, the best open-source models so far to handle multiple languages of function calls, parallel function calls and multiple function calls. We also provide a specific debugging feature that when the provided function is not suitable for your task, the model will output an “Error Message”. 

Read more about the technical details and interesting insights in our blog post!

![image](./architecture_diagram.png)
### Install Dependencies

Before generating the leaderboard statistics, you should install dependencies using the following command: 

```bash
conda create -n BFCL python=3.10
conda activate BFCL
pip install -r requirements.txt # Inside ./berkeley-function-call-leaderboard
pip install vllm # If you have vLLM supported GPU(s) and want to run our evaluation data against self-hosted OSS models.
```
If you plan to evaluate on OSS models, we are using vLLM for inference and refer to https://github.com/vllm-project/vllm for detail. We recommend to inference on at least V100s, A100s, and latest GPUs that are supported by vLLM. 

### Checker Setup (required for Java, JavaScript test categories)
We use `tree-sitter` to do the AST parsing for Java and JavaScript test categories. Thus, you need to install `tree-sitter`.

The git clones need to be under the `/berkeley-function-call-leaderboard/eval_checker` folder.

```bash
cd ./eval_checker
git clone https://github.com/tree-sitter/tree-sitter-java.git
git clone https://github.com/tree-sitter/tree-sitter-javascript.git
```

Now, move back to `/berkeley-function-call-leaderboard` by `cd ..`, and create two symbolic links to the `tree-sitter-java` and `tree-sitter-javascript` directories. This is required to run `openfunctions_evaluation.py`.

```
ln -s eval_checker/tree-sitter-java tree-sitter-java
ln -s eval_checker/tree-sitter-javascript tree-sitter-javascript
```

## Prepare Evaluation Dataset

To download the evaluation dataset from huggingface, from the current directory `./berkeley-function-call-leaderboard`, run the following command:

```bash
huggingface-cli download gorilla-llm/Berkeley-Function-Calling-Leaderboard --local-dir ./data --repo-type dataset
```


This will download our dataset to `data` repository. 

## Evaluation Dataset

The evaluation datasets are now stored in the `./data` folder. The possible answers are stored in the `./data/possible_answer` folder. 


## Execution Evaluation Data Post-processing 
Input your API keys into `function_credential_config.json`, so that the original placeholder values in questions, params, and answers will be cleaned. 

To run the executable test categories, there are 4 API keys to fill out:

1. RAPID-API Key: https://rapidapi.com/hub

    * Yahoo Finance: https://rapidapi.com/sparior/api/yahoo-finance15
    * Real Time Amazon Data : https://rapidapi.com/letscrape-6bRBa3QguO5/api/real-time-amazon-data
    * Urban Dictionary: https://rapidapi.com/community/api/urban-dictionary
    * Covid 19: https://rapidapi.com/api-sports/api/covid-193
    * Time zone by Location: https://rapidapi.com/BertoldVdb/api/timezone-by-location

    All the Rapid APIs we use have free tier usage. As a result, you need to subscribe to those API providers in order to have the executable test environment setup but it will be free of charge!

2. Exchange Rate API:https://www.exchangerate-api.com
3. OMDB API: http://www.omdbapi.com/apikey.aspx
4. Geocode API: https://geocode.maps.co/

The `apply_function_credential_config.py` inputs an input file, optionally an outputs file. If the output file is not given as an argument, it will overwrites your original file with the cleaned data.

```bash
python apply_function_credential_config.py --input-file ./data/gorilla_openfunctions_v1_test_rest.json
```

Then, use `eval_data_compilation.py` to compile all files by using

```bash
python eval_data_compilation.py
```
## Berkeley Function-Calling Leaderboard Statistics

To run Mistral Models function calling, you need to have `mistralai >= 0.1.3`.

Also provide your API keys in your environment variables.

```bash
export OPENAI_API_KEY=sk-XXXXXX
export MISTRAL_API_KEY=XXXXXX
export FIRE_WORKS_API_KEY=XXXXXX
export ANTHROPIC_API_KEY=XXXXXX
export COHERE_API_KEY=XXXXXX
export NVIDIA_API_KEY=nvapi-XXXXXX
```

To generate leaderboard statistics, there are two steps:

1. Inference the evaluation data and obtain the results from specific models 

```bash
python openfunctions_evaluation.py --model MODEL_NAME --test-category TEST_CATEGORY
```
For TEST_CATEGORY, we have `executable_simple`, `executable_parallel_function`, `executable_multiple_function`, `executable_parallel_multiple_function`, `simple`, `relevance`, `parallel_function`, `multiple_function`, `parallel_multiple_function`, `java`, `javascript`, `rest`, `sql`, `chatable`.

If you want to run all evaluations at the same time, you can use `all` as the test category.

Running proprietary models like GPTs, Claude, Mistral-X will require an API-Key which can be supplied in `openfunctions_evaluation.py`.

If decided to run OSS model, openfunction evaluation uses vllm and therefore requires GPU for hosting and inferencing. If you have questions or concerns about evaluating OSS models, please reach out to us in our [discord channel](https://discord.gg/grXXvj9Whz).




## Checking the Evaluation Results

### Running the Checker

Navigate to the `./berkeley-function-call-leaderboard/eval_checker` directory and run the `eval_runner.py` script with the desired parameters. The basic syntax is as follows:

```bash
python ./eval_runner.py --model MODEL_NAME --test-category {TEST_CATEGORY,all,ast,executable,python,non-python}
```

- `MODEL_NAME`: Optional. The name of the model you wish to evaluate. This parameter can accept multiple model names separated by spaces. Eg, `--model gorilla-openfunctions-v2 gpt-4-0125-preview`.
    - If no model name is provided, the script will run the checker on all models exist in the `./result` folder. This path can be changed by modifying the `INPUT_PATH` variable in the `eval_runner.py` script.
- `TEST_CATEGORY`: Optional. The category of tests to run. You can specify multiple categories separated by spaces. Available options include:
    - `all`: Run all test categories.
    - `ast`: Abstract Syntax Tree tests.
    - `executable`: Executable code evaluation tests.
    - `python`: Tests specific to Python code.
    - `non-python`: Tests for code in languages other than Python, such as Java and JavaScript.
    - Individual test categories:
        - `simple`: Simple function calls.
        - `parallel_function`: Multiple function calls in parallel.
        - `multiple_function`: Multiple function calls in sequence.
        - `parallel_multiple_function`: Multiple function calls in parallel and in sequence.
        - `executable_simple`: Executable function calls.
        - `executable_parallel_function`: Executable multiple function calls in parallel.
        - `executable_multiple_function`: Executable multiple function calls in sequence.
        - `executable_parallel_multiple_function`: Executable multiple function calls in parallel and in sequence.
        - `java`: Java function calls.
        - `javascript`: JavaScript function calls.
        - `rest`: REST API function calls.
        - `relevance`: Function calls with irrelevant function documentation.
    - If no test category is provided, the script will run all available test categories.
> If you want to run the `all` or `executable` or `python` category, make sure to register your REST API keys in `function_credential_config.json`. This is because Gorilla Openfunctions Leaderboard wants to test model's generated output on real world API! 

> If you do not wish to provide API keys for REST API testing, set `test-category` to `ast` or any non-executable category.

> By default, if the test categories include `executable`, the evaluation process will perform the REST API sanity check first to ensure that all the API endpoints involved during the execution evaluation process are working properly. If any of them are not behaving as expected, the evaluation process will be stopped by default as the result will be inaccurate. You can choose to bypass this check by setting the `--skip-api-sanity-check` flag, or `-s` for short.

### Example Usage

If you want to run all tests for the `gorilla-openfunctions-v2` model, you can use the following command:

```bash
python ./eval_runner.py --model gorilla-openfunctions-v2
```

If you want to runn `rest` tests for all GPT models, you can use the following command:

```bash
python ./eval_runner.py --model gpt-3.5-turbo-0125 gpt-4-0613 gpt-4-1106-preview gpt-4-0125-preview --test-category rest
```

If you want to run `rest` and `javascript` tests for all GPT models and `gorilla-openfunctions-v2`, you can use the following command:

```bash
python ./eval_runner.py --model gorilla-openfunctions-v2 gpt-3.5-turbo-0125 gpt-4-0613 gpt-4-1106-preview gpt-4-0125-preview --test-category rest javascript
```

### Model-Specific Optimization

Some companies have proposed some optimization strategies in their models' handler, which we (BFCL) think is unfair to other models, as those optimizations are not generalizable to all models. Therefore, we have disabled those optimizations during the evaluation process by default. You can enable those optimizations by setting the `USE_{COMPANY}_OPTIMIZATION` flag to `True` in the `model_handler/constants.py` file.


## Models Available
Below is *a table of models we support* to run our leaderboard evaluation against. If supported function calling (FC), we will follow its function calling format provided by official documentation. Otherwise, we will construct a system message to prompt the model to generate function calls in the right format.
|Model | Type |
|---|---|
|gorilla-openfunctions-v2 | Function Calling|
|claude-3-{opus-20240229,sonnet-20240229,haiku-20240307}-FC | Function Calling |
|claude-3-{opus-20240229,sonnet-20240229,haiku-20240307} | Prompt |
|claude-3-5-sonnet-20240620-FC | Function Calling |
|claude-3-5-sonnet-20240620 | Prompt |
|claude-{2.1,instant-1.2}| Prompt|
|command-r-plus-FC | Function Calling|
|command-r-plus | Prompt|
|databrick-dbrx-instruct | Prompt|
|deepseek-ai/deepseek-coder-6.7b-instruct 💻| Prompt|
|firefunction-{v1,v2}-FC | Function Calling|
|gemini-1.0-pro | Function Calling|
|gemini-1.5-pro-preview-{0409,0514} | Function Calling|
|gemini-1.5-flash-preview-0514 | Function Calling|
|glaiveai/glaive-function-calling-v1 💻| Function Calling|
|gpt-3.5-turbo-0125-FC| Function Calling|
|gpt-3.5-turbo-0125| Prompt|
|gpt-4-{0613,1106-preview,0125-preview,turbo-2024-04-09}-FC| Function Calling|
|gpt-4-{0613,1106-preview,0125-preview,turbo-2024-04-09}| Prompt|
|gpt-4o-2024-05-13-FC | Function Calling|
|gpt-4o-2024-05-13| Prompt|
|google/gemma-7b-it 💻| Prompt|
|meetkai/functionary-{small,medium}-v2.4-FC| Function Calling|
|meetkai/functionary-small-v2.2-FC| Function Calling|
|meta-llama/Meta-Llama-3-{8B,70B}-Instruct | Prompt|
|mistral-large-2402-FC-{Any,Auto} | Function Calling|
|mistral-large-2402 | Prompt|
|mistral-medium-2312 | Prompt|
|mistral-small-2402-FC-{Any,Auto} | Function Calling|
|mistral-small-2402 | Prompt|
|mistral-tiny-2312 | Prompt|
|Nexusflow-Raven-v2 | Function Calling|
|NousResearch/Hermes-2-Pro-Mistral-7B 💻| Function Calling|
|snowflake/arctic | Prompt| 
|THUDM/glm-4-9b-chat 💻| Function Calling | 

Here {MODEL} 💻 means the model needs to be hosted locally and called by vllm, {MODEL} means the models that are called API calls. For models with a trailing `-FC`, it means that the model supports function-calling feature. You can check out the table summarizing feature supports among different models [here](https://gorilla.cs.berkeley.edu/blogs/8_berkeley_function_calling_leaderboard.html#prompt).


For model names with {.}, it means that the model has multiple versions. For example, we provide evaluation on three versions of GPT-4: `gpt-4-0125-preview`, `gpt-4-1106-preview`, and `gpt-4-0613`.

For Mistral large and small models, we provide evaluation on both of their `Any` and `Auto` settings. More information about this can be found [here](https://docs.mistral.ai/guides/function-calling/).


For inferencing `Gemini-1.0-pro`, you need to fill in `model_handler/gemini_handler.py` with your GCP project ID that has access to Vertex AI endpoint.
For inferencing `Databrick-DBRX-instruct`, you need to create a Databrick Azure workspace and setup an endpoint for inference. 


## Changelog
<<<<<<< HEAD
=======

* [June 18, 2024] [#470](https://github.com/ShishirPatil/gorilla/pull/470): Add new model `firefunction-v2-FC` to the leaderboard.
* [June 15, 2024] [#437](https://github.com/ShishirPatil/gorilla/pull/437): Fix prompting issues for `Nexusflow-Raven-v2 (FC)`.
>>>>>>> 5c1a5e9e
* [June 7, 2024] [#407](https://github.com/ShishirPatil/gorilla/pull/407), [#462](https://github.com/ShishirPatil/gorilla/pull/462): Update the AST evaluation logic to allow the use of `int` values for Python parameters expecting `float` values. This is to accommodate the Python auto-conversion feature from `int` to `float`.
* [May 14, 2024] [#426](https://github.com/ShishirPatil/gorilla/pull/426):
    - Add the following new models to the leaderboard:
        + `gpt-4o-2024-05-13`
        + `gpt-4o-2024-05-13-FC`
        + `gemini-1.5-pro-preview-0514`
        + `gemini-1.5-flash-preview-0514`
    - Update price for the following models:
        + All Gemini Series
        + `Claude-2.1 (Prompt)` and `Claude-instant-1.2 (Prompt)`
        + `Mistral-large` and `Mistral-Small`
        + `GPT-3.5-Turbo-0125`
* [May 8, 2024] [#406](https://github.com/ShishirPatil/gorilla/pull/406) and [#421](https://github.com/ShishirPatil/gorilla/pull/421): Update the `gemini_handler.py` to better handle parallel function calls for Gemini models.
* [May 6, 2024] [#412](https://github.com/ShishirPatil/gorilla/pull/412): Bug fix in evaluation dataset for AST categories. This includes updates to both prompts and function docs.
* [May 2, 2024] [#405](https://github.com/ShishirPatil/gorilla/pull/405): Bug fix in the possible answers for the AST Simple evaluation dataset. Prompt and function docs are not affected.
* [April 28, 2024] [#397](https://github.com/ShishirPatil/gorilla/pull/397): Add new model `snowflake/arctic` to the leaderboard. Note that there are multiple ways to inference the model, and we choose to do it via Nvidia API catalog. 
* [April 27, 2024] [#390](https://github.com/ShishirPatil/gorilla/pull/390): Bug fix in cost and latency calculation for open-source models, which are now all calculated when serving the model with [vLLM](https://github.com/vllm-project/vllm) using 8 V100 GPUs for consistency. $$\text{Cost} = \text{Latency per 1000 function call} * (\text{8xV100 azure-pay-as-you-go-price per hour / 3600})$$
* [April 25, 2024] [#386](https://github.com/ShishirPatil/gorilla/pull/386): Add 5 new models to the leaderboard: `meta-llama/Meta-Llama-3-8B-Instruct`, `meta-llama/Meta-Llama-3-70B-Instruct`, `gemini-1.5-pro-preview-0409`, `command-r-plus`, `command-r-plus-FC`.
* [April 19, 2024] [#377](https://github.com/ShishirPatil/gorilla/pull/377): 
    - Bug fix for the evaluation dataset in the executable test categories. This includes updates to both prompts and function docs.
    - The `evaluation_result` field has been removed to accommodate the variability in API execution results across different evaluation runs. Instead, a human-verified `ground_truth` is now included for the executable test categories. During each evaluation run, `evaluation_result` is generated anew using the `ground_truth`, and then compared against the model output. 
    - A stricter metric has been adopted when using the `structural_match` (aka. type match) evaluation criteria ---- For `list` results, the lengths are compared; for `dict` results, the keys are matched. This is to account for the fast-changing nature of some of the real-time API results while ensuring the evaluation remains meaningful.
    - Added another evaluation criteria `real_time_match` for the executable category, which is a looser form of `exact_match` specifically for numerical execution results. The execution result must be within a certain percentage threshold (20%) from the expected result to accommodate the live updates of API responses. User can change this threshold value in `eval_checker_constant.py`.
* [April 18, 2024] [#375](https://github.com/ShishirPatil/gorilla/pull/375): A more comprehensive API sanity check is included; the APIs that are invoked during the non-REST executable evaluation process will also be checked for their availability before running the evaluation. Also, add support for the shortcut `-s` for the `--skip-api-sanity-check` flag, based on the community feedback.
* [April 16, 2024] [#366](https://github.com/ShishirPatil/gorilla/pull/366): Switch to use Anthropic's new Tool Use Beta `tools-2024-04-04` when generating Claude 3 FC series data. `gpt-4-turbo-2024-04-09` and `gpt-4-turbo-2024-04-09-FC` are also added to the leaderboard.
* [April 11, 2024] [#347](https://github.com/ShishirPatil/gorilla/pull/347): Add the 95th percentile latency to the leaderboard statistics. This metric is useful for understanding the latency distribution of the models, especially the worst-case scenario.
* [April 10, 2024] [#339](https://github.com/ShishirPatil/gorilla/pull/339): Introduce REST API sanity check for the REST executable test category. It ensures that all the API endpoints involved during the execution evaluation process are working properly. If any of them are not behaving as expected, the evaluation process will be stopped by default as the result will be inaccurate. Users can choose to bypass this check by setting the `--skip-api-sanity-check` flag or `-s` for short.
* [April 9, 2024] [#338](https://github.com/ShishirPatil/gorilla/pull/338): Bug fix in the evaluation datasets (including both prompts and function docs). Bug fix for possible answers as well.
* [April 8, 2024] [#330](https://github.com/ShishirPatil/gorilla/pull/330): Fixed an oversight that was introduced in [#299](https://github.com/ShishirPatil/gorilla/pull/299). For function-calling (FC) models that cannot take `float` type in input, when the parameter type is a `float`, the evaluation procedure will convert that type to `number` in the model input and mention in the parameter description that `This is a float type value.`. An additional field `format: float` will also be included in the model input to make it clear about the type. Updated the model handler for Claude, Mistral, and OSS to better parse the model output.
* [April 8, 2024] [#327](https://github.com/ShishirPatil/gorilla/pull/327): Add new model `NousResearch/Hermes-2-Pro-Mistral-7B` to the leaderboard.
* [April 3, 2024] [#309](https://github.com/ShishirPatil/gorilla/pull/309): Bug fix for evaluation dataset possible answers. Implement **string standardization** for the AST evaluation pipeline, i.e. removing white spaces and a subset of punctuations (`,./-_*^`) to make the AST evaluation more robust and accurate. Fixed AST evaluation issue for type `tuple`. Add 2 new models `meetkai/functionary-small-v2.4 (FC)`, `meetkai/functionary-medium-v2.4 (FC)` to the leaderboard.
* [April 1, 2024] [#299](https://github.com/ShishirPatil/gorilla/pull/299): Leaderboard update with new models (`Claude-3-Haiku`, `Databrick-DBRX-Instruct`), more advanced AST evaluation procedure, and updated evaluation datasets. Cost and latency statistics during evaluation are also measured. We also released the manual that our evaluation procedure is based on, available [here](https://gorilla.cs.berkeley.edu/blogs/8_berkeley_function_calling_leaderboard.html#metrics).
* [Mar 11, 2024] [#254](https://github.com/ShishirPatil/gorilla/pull/254): Leaderboard update with 3 new models: `Claude-3-Opus-20240229 (Prompt)`, `Claude-3-Sonnet-20240229 (Prompt)`, and `meetkai/functionary-medium-v2.2 (FC)`
* [Mar 5, 2024] [#237](https://github.com/ShishirPatil/gorilla/pull/237) and [238](https://github.com/ShishirPatil/gorilla/pull/238): leaderboard update resulting from [#223](https://github.com/ShishirPatil/gorilla/pull/223); 3 new models: `mistral-large-2402`, `gemini-1.0-pro`, and `gemma`.
* [Feb 29, 2024] [#223](https://github.com/ShishirPatil/gorilla/pull/223): modifications to REST evaluation. 


## Contributing

To add a new model to the Function Calling Leaderboard, here are a few things you need to do:

1. Take a look at the `model_handler/handler.py`. This is the base handler object which all handlers are inherited from. Also, free feel to take a look at the existing model handers; very likely you can re-use some of the existing code if the new model outputs in a similar format.
2. Create your handler and define the following functions 
    1. `__init__`: on initialization, you need to create a `self.client` object if you have an existing endpoint(e.g. `self.client = OpenAI()`) or follow `model_handler/oss_handler.py` for starting a vLLM serving.
    2. `inference`: inference function takes in prompt, functions, as well as optional programming language parameters. It will make call to the endpoint, compile result in the desired format, as well as logging the token number and latency
    3. `decode_ast`: decode_ast will convert the response from raw output in the format of `[{func1:{param1:val1,...}},{func2:{param2:val2,...}}]` This format will be used to check for exact matching the parameters.
    4. `decode_execute`: deocde_execute will convert the response from raw output in the format of `"[func1(param1=val1),func2(param2=val2)]"`
3. Modify `model_handler/handler_map.py`. This mapping contains the key as the exact model name and value as the handler object of the specific model.
4. Modify `eval_checker/eval_runner_helper.py`:
    - Update the `MODEL_METADATA_MAPPING` with the model display name, URL, license and company information. The key should be the same as the one in `model_handler/handler_map.py`.
    - If your model is price-based, you should update the `INPUT_PRICE_PER_MILLION_TOKEN` and `OUTPUT_PRICE_PER_MILLION_TOKEN`. - If your model doesn't have a cost, you should add it to the `NO_COST_MODELS` list.
    - If your model is open-source and is hosted locally, the `OSS_LATENCY` list needs to be updated with the latency for the whole batch of data generation. This information will affect the cost calculation.
5. Raise a [Pull Request](https://github.com/ShishirPatil/gorilla/pulls) with your new Model Handler. We will run the model handler if an endpoint is established. If self-hosting is required and the model size is large, we might not be able to accommodate model hosting therefore an OpenAI compatible endpoint for evaluation is desired. 
6. Feel Free to join [Gorilla Discord](https://discord.gg/grXXvj9Whz) `#leaderboard` and reach out to us for any questions or concerns about adding new models. We are happy to help you!


All the leaderboard statistics, and data used to train the models are released under Apache 2.0.
Gorilla is an open source effort from UC Berkeley and we welcome contributors. 
Please email us your comments, criticisms, and questions. More information about the project can be found at [https://gorilla.cs.berkeley.edu/](https://gorilla.cs.berkeley.edu/)
<|MERGE_RESOLUTION|>--- conflicted
+++ resolved
@@ -237,12 +237,9 @@
 
 
 ## Changelog
-<<<<<<< HEAD
-=======
 
 * [June 18, 2024] [#470](https://github.com/ShishirPatil/gorilla/pull/470): Add new model `firefunction-v2-FC` to the leaderboard.
 * [June 15, 2024] [#437](https://github.com/ShishirPatil/gorilla/pull/437): Fix prompting issues for `Nexusflow-Raven-v2 (FC)`.
->>>>>>> 5c1a5e9e
 * [June 7, 2024] [#407](https://github.com/ShishirPatil/gorilla/pull/407), [#462](https://github.com/ShishirPatil/gorilla/pull/462): Update the AST evaluation logic to allow the use of `int` values for Python parameters expecting `float` values. This is to accommodate the Python auto-conversion feature from `int` to `float`.
 * [May 14, 2024] [#426](https://github.com/ShishirPatil/gorilla/pull/426):
     - Add the following new models to the leaderboard:

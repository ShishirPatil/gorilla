# Berkeley Function Calling Leaderboard (BFCL)

## Introduction

We introduce the Berkeley Function Leaderboard (BFCL), the **first comprehensive and executable function call evaluation dedicated to assessing Large Language Models' (LLMs) ability to invoke functions**. Unlike previous function call evaluations, BFCL accounts for various forms of function calls, diverse function calling scenarios, and their executability.

💡 Read more in our Gorilla OpenFunctions Leaderboard Blogs:

- [BFCL v1 (original) Blog Post](https://gorilla.cs.berkeley.edu/blogs/8_berkeley_function_calling_leaderboard.html)
- [BFCL v2 (live dataset) Blog Post](https://gorilla.cs.berkeley.edu/blogs/12_bfcl_v2_live.html)
- [BFCL v3 (multi-turn) Blog Post](https://gorilla.cs.berkeley.edu/blogs/13_bfcl_v3_multi_turn.html)

🦍 See the Berkeley Function Calling Leaderboard live at [Berkeley Function Calling Leaderboard](https://gorilla.cs.berkeley.edu/leaderboard.html#leaderboard)

![image](./architecture_diagram.png)

## Install Dependencies

```bash
# Create a new Conda environment with Python 3.10
conda create -n BFCL python=3.10

# Activate the new environment
conda activate BFCL

# Clone the Gorilla repository
git clone https://github.com/ShishirPatil/gorilla.git

# Change directory to the berkeley-function-call-leaderboard
cd gorilla/berkeley-function-call-leaderboard

# Install the package in editable mode
pip install -e .
```

### Installing Extra Dependencies for Self-Hosted Open Source Models

To do LLM generation on self-hosted open source models, you can choose to use `vllm` or `sglang` for local inference. Both options require GPUs supported by the respective libraries, and it only works on Linux or Windows, but not on MacOS.

`sglang` is much faster than `vllm` but only supports newer GPUs with SM 80+ (Ampere etc).
If you are using an older GPU (T4/V100), you should use `vllm` instead as it supports a much wider range of GPUs.

Use the following commands to install the necessary dependencies based on your choice:

#### For Local Inference Using `vllm`

```bash
pip install -e .[oss_eval_vllm]
```

#### For Local Inference Using `sglang`

```bash
pip install -e .[oss_eval_sglang]
```

**Note**:
If you choose `sglang`, we recommend also installing the `flashinfer` package for even faster and more efficient inference.
Depends on the CUDA version, you can find the specific `flashinfer` installation command [here](https://docs.flashinfer.ai/installation.html).

### Setting up Environment Variables

We use `.env` file to store the environment variables. We have provided a sample `.env.example` file in the `gorilla/berkeley-function-call-leaderboard` directory. You should make a copy of this file, rename it to `.env` and fill in the necessary values.

```bash
cp .env.example .env
```

### API Keys for Execution Evaluation Data Post-processing (Can be Skipped: Necessary for Executable Test Categories)

Add your keys into the `.env` file, so that the original placeholder values in questions, params, and answers will be reset.

To run the executable test categories, there are 4 API keys to include:

1. RAPID-API Key: https://rapidapi.com/hub

   - Yahoo Finance: https://rapidapi.com/sparior/api/yahoo-finance15
   - Real Time Amazon Data : https://rapidapi.com/letscrape-6bRBa3QguO5/api/real-time-amazon-data
   - Urban Dictionary: https://rapidapi.com/community/api/urban-dictionary
   - Covid 19: https://rapidapi.com/api-sports/api/covid-193
   - Time zone by Location: https://rapidapi.com/BertoldVdb/api/timezone-by-location

   All the Rapid APIs we use have free tier usage. You need to **subscribe** to those API providers in order to have the executable test environment setup but it will be _free of charge_!

2. Exchange Rate API:https://www.exchangerate-api.com
3. OMDB API: http://www.omdbapi.com/apikey.aspx
4. Geocode API: https://geocode.maps.co/

The evaluation script will automatically search for dataset files in the default `./data/` directory and replace the placeholder values with the actual API keys you provided in the `.env` file.

## Evaluating different models on the BFCL

Make sure the model API keys are included in your `.env` file. Running proprietary models like GPTs, Claude, Mistral-X, Palmyra, will require them.

```bash
OPENAI_API_KEY=sk-XXXXXX
MISTRAL_API_KEY=
FIREWORKS_API_KEY=
ANTHROPIC_API_KEY=
NVIDIA_API_KEY=nvapi-XXXXXX
YI_API_KEY=
GOGOAGENT_API_KEY=
WRITER_API_KEY=

VERTEX_AI_PROJECT_ID=
VERTEX_AI_LOCATION=

COHERE_API_KEY=

DATABRICKS_API_KEY=
DATABRICKS_AZURE_ENDPOINT_URL=
```

If decided to run locally-hosted model, the generation script uses vLLM and therefore requires GPU for hosting and inferencing. If you have questions or concerns about evaluating OSS models, please reach out to us in our [discord channel](https://discord.gg/grXXvj9Whz).

### Generating LLM Responses

Use the following command for LLM inference of the evaluation dataset with specific models.

For available options for `MODEL_NAME` and `TEST_CATEGORY`, please refer to the [Models Available](#models-available) and [Available Test Category](#available-test-category) section below.

If no `MODEL_NAME` is provided, the model `gorilla-openfunctions-v2` will be used by default. If no `TEST_CATEGORY` is provided, all test categories will be run by default.

<<<<<<< HEAD
To evaluate multiple models or test categories, separate them with commas. For example:
```bash
# Multiple models
bfcl generate --model gorilla-openfunctions-v2,claude-3-5-sonnet-20240620-FC,gpt-4-0125-preview

# Multiple test categories
bfcl generate --model gorilla-openfunctions-v2 --test-category simple,multiple,rest
```
=======
> An inference log will be included along with the llm response to help you analyze and debug the model's performance, and to better understand the model behavior. To see a more verbose log, you can set the `--include-state-log` and/or the `--include-input-log` flag in the generation command.
> Please refer to the `LOG_GUIDE.md` file for more information on how to interpret the inference logs and what each flag does.
>>>>>>> 0d3d391e

#### For API-hosted models:

```bash
bfcl generate --model MODEL_NAME --test-category TEST_CATEGORY --num-threads 1
```

You can optionally specify the number of threads to use for _parallel inference_ by setting the `--num-threads` flag to speed up inference for **hosted models**. The default is 1, which means no parallel inference. The maximum number of parallel inference depends on your API rate limit.

#### For locally-hosted models:

```bash
bfcl generate --model MODEL_NAME --test-category TEST_CATEGORY --backend {vllm,sglang} --num-gpus 1 --gpu-memory-utilization 0.9
```

You can choose between `vllm` and `sglang` as the backend and set the `--backend` flag; The default is `vllm`.
You can also specify the number of GPUs to use for inference (multi-GPU tensor parallelism) by setting the `--num-gpus` flag. The default is 1.
You can also specify the GPU memory utilization by setting the `--gpu-memory-utilization` flag. The default is 0.9. This is helpful if you encounter out-of-memory issues.

### Models Available

Below is _a table of models we support_ to run our leaderboard evaluation against. If the models support function calling (FC), we will follow its function calling format provided by official documentation. Otherwise, we use a consistent system message to prompt the model to generate function calls in the right format. You can also use `bfcl models` command to list out all available models.

|Model | Type |
|---|---|
|gorilla-openfunctions-v2 | Function Calling|
|claude-3-{opus-20240229,sonnet-20240229,haiku-20240307}-FC | Function Calling |
|claude-3-{opus-20240229,sonnet-20240229,haiku-20240307} | Prompt |
|claude-3-5-sonnet-{20240620,20241022}-FC | Function Calling |
|claude-3-5-sonnet-{20240620,20241022} | Prompt |
|claude-3-5-haiku-20241022-FC | Function Calling |
|claude-3-5-haiku-20241022 | Prompt |
|claude-{2.1,instant-1.2}| Prompt|
|command-r-plus-FC | Function Calling|
|command-r-plus | Prompt|
|databrick-dbrx-instruct | Prompt|
|deepseek-ai/DeepSeek-V2.5 💻| Function Calling|
|deepseek-ai/DeepSeek-V2-{Chat-0628,Lite-Chat} 💻| Prompt|
|deepseek-ai/DeepSeek-Coder-V2-{Instruct-0724,Lite-Instruct} 💻| Function Calling|
|firefunction-{v1,v2}-FC | Function Calling|
|gemini-1.0-pro-{001,002}-FC | Function Calling|
|gemini-1.0-pro-{001,002} | Prompt|
|gemini-1.5-pro-{001,002}-FC | Function Calling|
|gemini-1.5-pro-{001,002} | Prompt|
|gemini-1.5-flash-{001,002}-FC | Function Calling|
|gemini-1.5-flash-{001,002} | Prompt|
|glaiveai/glaive-function-calling-v1 💻| Function Calling|
|gpt-3.5-turbo-0125-FC| Function Calling|
|gpt-3.5-turbo-0125| Prompt|
|gpt-4-{0613,1106-preview,0125-preview,turbo-2024-04-09}-FC| Function Calling|
|gpt-4-{0613,1106-preview,0125-preview,turbo-2024-04-09}| Prompt|
|gpt-4o-2024-08-06-FC | Function Calling|
|gpt-4o-2024-08-06 | Prompt|
|gpt-4o-2024-05-13-FC | Function Calling|
|gpt-4o-2024-05-13| Prompt|
|gpt-4o-mini-2024-07-18-FC | Function Calling|
|gpt-4o-mini-2024-07-18 | Prompt|
|google/gemma-7b-it 💻| Prompt|
|google/gemma-2-{2b,9b,27b}-it 💻| Prompt|
|meetkai/functionary-medium-v3.1-FC| Function Calling|
|meetkai/functionary-small-{v3.1,v3.2}-FC| Function Calling|
|meta-llama/Meta-Llama-3-{8B,70B}-Instruct 💻| Prompt|
|meta-llama/Llama-3.1-{8B,70B}-Instruct-FC 💻| Function Calling|
|meta-llama/Llama-3.1-{8B,70B}-Instruct 💻| Prompt|
|meta-llama/Llama-3.2-{1B,3B}-Instruct 💻| Prompt|
|open-mixtral-{8x7b,8x22b} | Prompt|
|open-mixtral-8x22b-FC | Function Calling|
|open-mistral-nemo-2407 | Prompt|
|open-mistral-nemo-2407-FC | Function Calling|
|mistral-large-2407-FC | Function Calling|
|mistral-large-2407 | Prompt|
|mistral-medium-2312 | Prompt|
|mistral-small-2402-FC | Function Calling|
|mistral-small-2402 | Prompt|
|mistral-tiny-2312 | Prompt|
|Nexusflow-Raven-v2 | Function Calling|
|NousResearch/Hermes-2-Pro-Llama-3-{8B,70B} 💻| Function Calling|
|NousResearch/Hermes-2-Pro-Mistral-7B 💻| Function Calling|
|NousResearch/Hermes-2-Theta-Llama-3-{8B,70B} 💻| Function Calling|
|palmyra-x-004 | Function Calling|
|snowflake/arctic | Prompt|
|Salesforce/xLAM-1b-fc-r 💻| Function Calling|
|Salesforce/xLAM-7b-fc-r 💻| Function Calling|
|Salesforce/xLAM-7b-r 💻| Function Calling|
|Salesforce/xLAM-8x7b-r 💻| Function Calling|
|Salesforce/xLAM-8x22b-r 💻| Function Calling|
|microsoft/Phi-3.5-mini-instruct 💻| Prompt|
|microsoft/Phi-3-medium-{4k,128k}-instruct 💻| Prompt|
|microsoft/Phi-3-small-{8k,128k}-instruct 💻| Prompt|
|microsoft/Phi-3-mini-{4k,128k}-instruct 💻| Prompt|
|nvidia/nemotron-4-340b-instruct| Prompt|
|THUDM/glm-4-9b-chat 💻| Function Calling|
|ibm-granite/granite-20b-functioncalling 💻| Function Calling|
|yi-large-fc | Function Calling|
|MadeAgents/Hammer2.0-{7b,3b,1.5b,0.5b} 💻| Function Calling|
|Qwen/Qwen2.5-{1.5B,7B}-Instruct 💻| Prompt|
|Qwen/Qwen2-{1.5B,7B}-Instruct 💻| Prompt|
|Team-ACE/ToolACE-8B 💻| Function Calling|
|openbmb/MiniCPM3-4B-FC 💻| Function Calling|
|openbmb/MiniCPM3-4B 💻| Prompt|
|BitAgent/GoGoAgent 💻| Prompt|

Here {MODEL} 💻 means the model needs to be hosted locally and called by vllm, {MODEL} means the models that are called API calls. For models with a trailing `-FC`, it means that the model supports function-calling feature. You can check out the table summarizing feature supports among different models [here](https://gorilla.cs.berkeley.edu/blogs/8_berkeley_function_calling_leaderboard.html#prompt).

For model names with `{.}`, it means that the model has multiple versions. For example, we provide evaluation on three versions of GPT-4: `gpt-4-0125-preview`, `gpt-4-1106-preview`, and `gpt-4-0613`.

For `Gemini` models, you need to provide your `VERTEX_AI_PROJECT_ID` and ``VERTEX_AI_LOCATION`` in the `.env` file.
For `Databrick-DBRX-instruct`, you need to create a Databrick Azure workspace and setup an endpoint for inference (provide the `DATABRICKS_AZURE_ENDPOINT_URL` in the `.env` file).

### Available Test Category

In the following two sections, the optional `--test-category` parameter can be used to specify the category of tests to run. You can specify multiple categories separated by spaces. Available options include:

- Available test groups (you can also use `bfcl test-categories` command to see):
  - `all`: All test categories.
    - This is the default option if no test category is provided.
  - `multi_turn`: All multi-turn test categories.
  - `single_turn`: All single-turn test categories.
  - `live`: All user-contributed live test categories.
  - `non_live`: All not-user-contributed test categories (the opposite of `live`).
  - `ast`: Abstract Syntax Tree tests.
  - `executable`: Executable code evaluation tests.
  - `python`: Tests specific to Python code.
  - `non_python`: Tests for code in languages other than Python, such as Java and JavaScript.
  - `python_ast`: Python Abstract Syntax Tree tests.
- Available individual test categories:
  - `simple`: Simple function calls.
  - `parallel`: Multiple function calls in parallel.
  - `multiple`: Multiple function calls in sequence.
  - `parallel_multiple`: Multiple function calls in parallel and in sequence.
  - `java`: Java function calls.
  - `javascript`: JavaScript function calls.
  - `exec_simple`: Executable function calls.
  - `exec_parallel`: Executable multiple function calls in parallel.
  - `exec_multiple`: Executable multiple function calls in parallel.
  - `exec_parallel_multiple`: Executable multiple function calls in parallel and in sequence.
  - `rest`: REST API function calls.
  - `irrelevance`: Function calls with irrelevant function documentation.
  - `live_simple`: User-contributed simple function calls.
  - `live_multiple`: User-contributed multiple function calls in sequence.
  - `live_parallel`: User-contributed multiple function calls in parallel.
  - `live_parallel_multiple`: User-contributed multiple function calls in parallel and in sequence.
  - `live_irrelevance`: User-contributed function calls with irrelevant function documentation.
  - `live_relevance`: User-contributed function calls with relevant function documentation.
  - `multi_turn_base`: Base entries for multi-turn function calls.
  - `multi_turn_miss_func`: Multi-turn function calls with missing function.
  - `multi_turn_miss_param`: Multi-turn function calls with missing parameter.
  - `multi_turn_long_context`: Multi-turn function calls with long context.
- If no test category is provided, the script will run all available test categories. (same as `all`)

> If you want to run the `all`, `non_live`, `executable` or `python` category, make sure to register your REST API keys in the `.env` file. This is because Gorilla Openfunctions Leaderboard wants to test model's generated output on real world API!

> If you do not wish to provide API keys for REST API testing, set `test-category` to any non-executable category.

> By setting the `--api-sanity-check` flag, or `-c` for short, if the test categories include any executable categories (eg, the test name contains `exec`), the evaluation process will perform the REST API sanity check first to ensure that all the API endpoints involved during the execution evaluation process are working properly. If any of them are not behaving as expected, we will flag those in the console and continue execution.

## Evaluating the LLM generations

### Running the Checker

Navigate to the `gorilla/berkeley-function-call-leaderboard/bfcl/eval_checker` directory and run the `eval_runner.py` script with the desired parameters. The basic syntax is as follows:

```bash
bfcl evaluate --model MODEL_NAME --test-category TEST_CATEGORY
```

For available options for `MODEL_NAME` and `TEST_CATEGORY`, please refer to the [Models Available](#models-available) and [Available Test Category](#available-test-category) section.

If no `MODEL_NAME` is provided, all available model results will be evaluated by default. If no `TEST_CATEGORY` is provided, all test categories will be run by default.

To evaluate multiple models or test categories, separate them with commas. For example:
```bash
# Multiple models
bfcl evaluate --model gorilla-openfunctions-v2,claude-3-sonnet-20240229,gpt-4-0125-preview

# Multiple test categories
bfcl evaluate --model gorilla-openfunctions-v2 --test-category simple,multiple,rest
```

### Example Usage

If you want to run all tests for the `gorilla-openfunctions-v2` model, you can use the following command:

```bash
bfcl evaluate --model gorilla-openfunctions-v2
```

If you want to evaluate all offline tests (do not require RapidAPI keys) for OpenAI GPT-3.5, you can use the following command:

```bash
bfcl evaluate --model gpt-3.5-turbo-0125 --test-category ast
```

If you want to run the `rest` tests for a few Claude models, you can use the following command:

```bash
bfcl evaluate --model claude-3-5-sonnet-20240620 claude-3-opus-20240229 claude-3-sonnet-20240229 --test-category rest
```

If you want to run `live_simple` and `javascript` tests for a few models and `gorilla-openfunctions-v2`, you can use the following command:

```bash
bfcl evaluate --model gorilla-openfunctions-v2 claude-3-5-sonnet-20240620 gpt-4-0125-preview gemini-1.5-pro-preview-0514 --test-category live_simple javascript
```

#### WandB Evaluation Logging

If you want to additionally log the evaluation results as WandB artifacts to a specific WandB entity and project, you can install wandb as an optional dependency:

```bash
pip install -e.[wandb]
```

And you can specify the entity and project name you want to log to on Wandb using the `WANDB_BFCL_PROJECT` environment variable in the `.env` file in the following format:

```bash
WANDB_BFCL_PROJECT=ENTITY:PROJECT
```

### Model-Specific Optimization

Some companies have proposed some optimization strategies in their models' handler, which we (BFCL) think is unfair to other models, as those optimizations are not generalizable to all models. Therefore, we have disabled those optimizations during the evaluation process by default. You can enable those optimizations by setting the `USE_{COMPANY}_OPTIMIZATION` flag to `True` in the `.env` file.

## Contributing

We welcome additions to the Function Calling Leaderboard! To add a new model, please follow these steps:

1. **Review the Base Handler:**

   - Look at `bfcl/model_handler/base_handler.py`. This is the base handler object from which all handlers inherit.
   - Feel free to examine the existing model handlers; you can likely reuse some of the existing code if your new model outputs in a similar format.
     - If your model is OpenAI-compatible, the `OpenAI` handler might be helpful.
     - If your model is hosted locally, `bfcl/model_handler/oss_model/base_oss_handler.py` is a good starting point.

2. **Create Your Handler and Define the Following Functions:**

   1. `__init__`: Initialize the model object with the necessary parameters.
   2. **Define Necessary Methods:**
      - **For API Endpoint Models:**
        - Implement all the non-implemented methods under the `FC Methods` or `Prompting Methods` sections in the `base_handler.py` file, depending on whether your model is a Function Calling model or a Prompt model.
      - **For Locally Hosted Models:**
        - You only need to define the `_format_prompt` method.
        - All other methods under the `Prompting Methods` section in the `base_oss_handler.py` file have been implemented for you, but you can override them if necessary.
   3. `decode_ast`: Convert the raw model response to the format `[{func1:{param1:val1,...}},{func2:{param2:val2,...}}]`; i.e., a list of dictionaries, each representing a function call with the function name as the key and the parameters as the value. This is the format that the evaluation pipeline expects.
   4. `decode_execute`: Convert the raw model response to the format `["func1(param1=val1)", "func2(param2=val2)"]`; i.e., a list of strings, each representing an executable function call.

3. **Update the Handler Map and Model Metadata:**

   - Modify `bfcl/model_handler/handler_map.py`. This is a mapping of the model name to their handler class.
   - Modify `bfcl/eval_checker/model_metadata.py`:
     - Update the `MODEL_METADATA_MAPPING` with the model's display name, URL, license, and company information. The key should match the one in `bfcl/model_handler/handler_map.py`.
     - If your model is price-based, update the `INPUT_PRICE_PER_MILLION_TOKEN` and `OUTPUT_PRICE_PER_MILLION_TOKEN`.
     - If your model doesn't have a cost, add it to the `NO_COST_MODELS` list.
     - If your model is open-source and hosted locally, update the `OSS_LATENCY` list with the latency for the entire batch of data generation. This information will affect the cost calculation.

4. **Submit a Pull Request:**

   - Raise a [Pull Request](https://github.com/ShishirPatil/gorilla/pulls) with your new Model Handler.
   - Note that any model on the leaderboard must be publicly accessible—either open-source or with an API endpoint available for inference. While you can require registration, login, or tokens, the general public should ultimately be able to access the endpoint.

5. **Join Our Community:**
   - Feel free to join the [Gorilla Discord](https://discord.gg/grXXvj9Whz) `#leaderboard` channel and reach out to us with any questions or concerns about adding new models. We are happy to help you!

All the leaderboard statistics, and data used to train the models are released under Apache 2.0.
Gorilla is an open source effort from UC Berkeley and we welcome contributors.
Please email us your comments, criticisms, and questions. More information about the project can be found at [https://gorilla.cs.berkeley.edu/](https://gorilla.cs.berkeley.edu/)<|MERGE_RESOLUTION|>--- conflicted
+++ resolved
@@ -121,8 +121,8 @@
 
 If no `MODEL_NAME` is provided, the model `gorilla-openfunctions-v2` will be used by default. If no `TEST_CATEGORY` is provided, all test categories will be run by default.
 
-<<<<<<< HEAD
 To evaluate multiple models or test categories, separate them with commas. For example:
+
 ```bash
 # Multiple models
 bfcl generate --model gorilla-openfunctions-v2,claude-3-5-sonnet-20240620-FC,gpt-4-0125-preview
@@ -130,10 +130,9 @@
 # Multiple test categories
 bfcl generate --model gorilla-openfunctions-v2 --test-category simple,multiple,rest
 ```
-=======
+
 > An inference log will be included along with the llm response to help you analyze and debug the model's performance, and to better understand the model behavior. To see a more verbose log, you can set the `--include-state-log` and/or the `--include-input-log` flag in the generation command.
 > Please refer to the `LOG_GUIDE.md` file for more information on how to interpret the inference logs and what each flag does.
->>>>>>> 0d3d391e
 
 #### For API-hosted models:
 

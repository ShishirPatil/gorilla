# Berkeley Function Calling Leaderboard (BFCL)

## Introduction

We introduce the Berkeley Function Leaderboard (BFCL), the **first comprehensive and executable function call evaluation dedicated to assessing Large Language Models' (LLMs) ability to invoke functions**. Unlike previous function call evaluations, BFCL accounts for various forms of function calls, diverse function calling scenarios, and their executability.

💡 Read more in our Gorilla OpenFunctions Leaderboard Blogs:

- [BFCL v1 (original) Blog Post](https://gorilla.cs.berkeley.edu/blogs/8_berkeley_function_calling_leaderboard.html)
- [BFCL v2 (live dataset) Blog Post](https://gorilla.cs.berkeley.edu/blogs/12_bfcl_v2_live.html)
- [BFCL v3 (multi-turn) Blog Post](https://gorilla.cs.berkeley.edu/blogs/13_bfcl_v3_multi_turn.html)

🦍 See the Berkeley Function Calling Leaderboard live at [Berkeley Function Calling Leaderboard](https://gorilla.cs.berkeley.edu/leaderboard.html#leaderboard)

![image](./architecture_diagram.png)

## Install Dependencies

```bash
# Create a new Conda environment with Python 3.10
conda create -n BFCL python=3.10

# Activate the new environment
conda activate BFCL
<<<<<<< HEAD
pip install -r requirements.txt # Inside gorilla/berkeley-function-call-leaderboard
```

**Note**: If you have GPU(s) and want to run our evaluation data against self-hosted OSS models, you can choose to use `vllm` or `sglang` for inference. This only works on Linux or Windows, but not on MacOS.

To use `vllm`, you need to install the `vllm` package. 
```bash
pip install vllm==0.5.4
```

To use `sglang`, you need to install the `sglang` package, and the `flashinfer` package
```bash
pip install sglang==0.2.13
```
Depends on the CUDA version, you can find the specific `flashinfer` installation command [here](https://docs.flashinfer.ai/installation.html).


=======

# Clone the Gorilla repository
git clone https://github.com/ShishirPatil/gorilla.git

# Change directory to the berkeley-function-call-leaderboard
cd gorilla/berkeley-function-call-leaderboard

# Install the package in editable mode
pip install -e .
```

### Installing Extra Dependencies for Self-Hosted Open Source Models

To do LLM generation on self-hosted open source models, you need to run the following command to install the extra dependencies.

```bash
pip install -e .[oss_eval]
```
>>>>>>> fec21c17

Note that this requires GPU supported by vLLM and it can only be installed on Linux and Windows (not Mac).

### Setting up Environment Variables

We use `.env` file to store the environment variables. We have provided a sample `.env.example` file in the `gorilla/berkeley-function-call-leaderboard` directory. You should make a copy of this file, rename it to `.env` and fill in the necessary values.

```bash
cp .env.example .env
```

### API Keys for Execution Evaluation Data Post-processing (Can be Skipped: Necessary for Executable Test Categories)

Add your keys into the `.env` file, so that the original placeholder values in questions, params, and answers will be reset.

To run the executable test categories, there are 4 API keys to include:

1. RAPID-API Key: https://rapidapi.com/hub

   - Yahoo Finance: https://rapidapi.com/sparior/api/yahoo-finance15
   - Real Time Amazon Data : https://rapidapi.com/letscrape-6bRBa3QguO5/api/real-time-amazon-data
   - Urban Dictionary: https://rapidapi.com/community/api/urban-dictionary
   - Covid 19: https://rapidapi.com/api-sports/api/covid-193
   - Time zone by Location: https://rapidapi.com/BertoldVdb/api/timezone-by-location

   All the Rapid APIs we use have free tier usage. You need to **subscribe** to those API providers in order to have the executable test environment setup but it will be _free of charge_!

2. Exchange Rate API:https://www.exchangerate-api.com
3. OMDB API: http://www.omdbapi.com/apikey.aspx
4. Geocode API: https://geocode.maps.co/

The evaluation script will automatically search for dataset files in the default `./data/` directory and replace the placeholder values with the actual API keys you provided in the `.env` file.

## Evaluating different models on the BFCL

Make sure the model API keys are included in your `.env` file. Running proprietary models like GPTs, Claude, Mistral-X will require them.

```bash
OPENAI_API_KEY=sk-XXXXXX
MISTRAL_API_KEY=
FIREWORKS_API_KEY=
ANTHROPIC_API_KEY=
NVIDIA_API_KEY=nvapi-XXXXXX
YI_API_KEY=

VERTEX_AI_PROJECT_ID=
VERTEX_AI_LOCATION=

COHERE_API_KEY=

DATABRICKS_API_KEY=
DATABRICKS_AZURE_ENDPOINT_URL=
```

If decided to run locally-hosted model, the generation script uses vLLM and therefore requires GPU for hosting and inferencing. If you have questions or concerns about evaluating OSS models, please reach out to us in our [discord channel](https://discord.gg/grXXvj9Whz).

### Generating LLM Responses

Use the following command for LLM inference of the evaluation dataset with specific models.

```bash
python openfunctions_evaluation.py --model MODEL_NAME --test-category TEST_CATEGORY --num-threads 1 --backend {vllm,sglang}
```
<<<<<<< HEAD
You can optionally specify the number of threads to use for *parallel inference* by setting the `--num-threads` flag to speed up inference for **hosted models**, not applicable for OSS models. The default is 1, which means no parallel inference.

If you want to self-host the OSS models, you can choose between `vllm` and `sglang` as the backend and set the `--backend` flag. The default is `sglang`.
=======

You can optionally specify the number of threads to use for _parallel inference_ by setting the `--num-threads` flag to speed up inference for **hosted models**, not applicable for OSS models.
>>>>>>> fec21c17

For available options for `MODEL_NAME` and `TEST_CATEGORY`, please refer to the [Models Available](#models-available) and [Available Test Category](#available-test-category) section below.

If no `MODEL_NAME` is provided, the model `gorilla-openfunctions-v2` will be used by default. If no `TEST_CATEGORY` is provided, all test categories will be run by default.

### Models Available

Below is _a table of models we support_ to run our leaderboard evaluation against. If the models support function calling (FC), we will follow its function calling format provided by official documentation. Otherwise, we use a consistent system message to prompt the model to generate function calls in the right format.

|Model | Type |
|---|---|
|gorilla-openfunctions-v2 | Function Calling|
|claude-3-{opus-20240229,sonnet-20240229,haiku-20240307}-FC | Function Calling |
|claude-3-{opus-20240229,sonnet-20240229,haiku-20240307} | Prompt |
|claude-3-5-sonnet-20240620-FC | Function Calling |
|claude-3-5-sonnet-20240620 | Prompt |
|claude-{2.1,instant-1.2}| Prompt|
|command-r-plus-FC | Function Calling|
|command-r-plus | Prompt|
|databrick-dbrx-instruct | Prompt|
|deepseek-ai/deepseek-coder-6.7b-instruct 💻| Prompt|
|firefunction-{v1,v2}-FC | Function Calling|
|gemini-1.0-pro-{001,002}-FC | Function Calling|
|gemini-1.0-pro-{001,002} | Prompt|
|gemini-1.5-pro-{001,002}-FC | Function Calling|
|gemini-1.5-pro-{001,002} | Prompt|
|gemini-1.5-flash-{001,002}-FC | Function Calling|
|gemini-1.5-flash-{001,002} | Prompt|
|glaiveai/glaive-function-calling-v1 💻| Function Calling|
|gpt-3.5-turbo-0125-FC| Function Calling|
|gpt-3.5-turbo-0125| Prompt|
|gpt-4-{0613,1106-preview,0125-preview,turbo-2024-04-09}-FC| Function Calling|
|gpt-4-{0613,1106-preview,0125-preview,turbo-2024-04-09}| Prompt|
|gpt-4o-2024-08-06-FC | Function Calling|
|gpt-4o-2024-08-06 | Prompt|
|gpt-4o-2024-05-13-FC | Function Calling|
|gpt-4o-2024-05-13| Prompt|
|gpt-4o-mini-2024-07-18-FC | Function Calling|
|gpt-4o-mini-2024-07-18 | Prompt|
|google/gemma-7b-it 💻| Prompt|
|google/gemma-2-{2b,9b,27b}-it 💻| Prompt|
|meetkai/functionary-medium-v3.1-FC| Function Calling|
|meetkai/functionary-small-{v3.1,v3.2}-FC| Function Calling|
|meta-llama/Meta-Llama-3-{8B,70B}-Instruct 💻| Prompt|
|meta-llama/Llama-3.1-{8B,70B}-Instruct-FC 💻| Function Calling|
|meta-llama/Llama-3.1-{8B,70B}-Instruct 💻| Prompt|
|meta-llama/Llama-3.2-{1B,3B}-Instruct-FC 💻| Function Calling|
|meta-llama/Llama-3.2-{1B,3B}-Instruct 💻| Prompt|
|open-mixtral-{8x7b,8x22b} | Prompt|
|open-mixtral-8x22b-FC | Function Calling|
|open-mistral-nemo-2407 | Prompt|
|open-mistral-nemo-2407-FC | Function Calling|
|mistral-large-2407-FC | Function Calling|
|mistral-large-2407 | Prompt|
|mistral-medium-2312 | Prompt|
|mistral-small-2402-FC | Function Calling|
|mistral-small-2402 | Prompt|
|mistral-tiny-2312 | Prompt|
|Nexusflow-Raven-v2 | Function Calling|
|NousResearch/Hermes-2-Pro-Llama-3-{8B,70B} 💻| Function Calling|
|NousResearch/Hermes-2-Pro-Mistral-7B 💻| Function Calling|
|NousResearch/Hermes-2-Theta-Llama-3-{8B,70B} 💻| Function Calling|
|snowflake/arctic | Prompt|
|Salesforce/xLAM-1b-fc-r 💻| Function Calling|
|Salesforce/xLAM-7b-fc-r 💻| Function Calling|
|Salesforce/xLAM-7b-r 💻| Function Calling|
|Salesforce/xLAM-8x7b-r 💻| Function Calling|
|Salesforce/xLAM-8x22b-r 💻| Function Calling|
|microsoft/Phi-3.5-mini-instruct 💻| Prompt|
|microsoft/Phi-3-medium-{4k,128k}-instruct 💻| Prompt|
|microsoft/Phi-3-small-{8k,128k}-instruct 💻| Prompt|
|microsoft/Phi-3-mini-{4k,128k}-instruct 💻| Prompt|
|nvidia/nemotron-4-340b-instruct| Prompt|
|THUDM/glm-4-9b-chat 💻| Function Calling|
|ibm-granite/granite-20b-functioncalling 💻| Function Calling|
|yi-large-fc | Function Calling|
|MadeAgents/Hammer2.0-{7b,3b,1.5b,0.5b} 💻| Function Calling|
|Qwen/Qwen2.5-{1.5B,7B}-Instruct 💻| Prompt|
|Qwen/Qwen2-{1.5B,7B}-Instruct 💻| Prompt|
|Team-ACE/ToolACE-8B 💻| Function Calling|
|openbmb/MiniCPM3-4B 💻| Function Calling|

Here {MODEL} 💻 means the model needs to be hosted locally and called by vllm, {MODEL} means the models that are called API calls. For models with a trailing `-FC`, it means that the model supports function-calling feature. You can check out the table summarizing feature supports among different models [here](https://gorilla.cs.berkeley.edu/blogs/8_berkeley_function_calling_leaderboard.html#prompt).

For model names with `{.}`, it means that the model has multiple versions. For example, we provide evaluation on three versions of GPT-4: `gpt-4-0125-preview`, `gpt-4-1106-preview`, and `gpt-4-0613`.

For `Gemini` models, you need to provide your `VERTEX_AI_PROJECT_ID` and ``VERTEX_AI_LOCATION`` in the `.env` file.
For `Databrick-DBRX-instruct`, you need to create a Databrick Azure workspace and setup an endpoint for inference (provide the `DATABRICKS_AZURE_ENDPOINT_URL` in the `.env` file).

### Available Test Category

In the following two sections, the optional `--test-category` parameter can be used to specify the category of tests to run. You can specify multiple categories separated by spaces. Available options include:

- Available test groups:
  - `all`: All test categories.
    - This is the default option if no test category is provided.
  - `multi_turn`: All multi-turn test categories.
  - `single_turn`: All single-turn test categories.
  - `live`: All user-contributed live test categories.
  - `non_live`: All not-user-contributed test categories (the opposite of `live`).
  - `ast`: Abstract Syntax Tree tests.
  - `executable`: Executable code evaluation tests.
  - `python`: Tests specific to Python code.
  - `non_python`: Tests for code in languages other than Python, such as Java and JavaScript.
  - `python_ast`: Python Abstract Syntax Tree tests.
- Available individual test categories:
  - `simple`: Simple function calls.
  - `parallel`: Multiple function calls in parallel.
  - `multiple`: Multiple function calls in sequence.
  - `parallel_multiple`: Multiple function calls in parallel and in sequence.
  - `java`: Java function calls.
  - `javascript`: JavaScript function calls.
  - `exec_simple`: Executable function calls.
  - `exec_parallel`: Executable multiple function calls in parallel.
  - `exec_multiple`: Executable multiple function calls in parallel.
  - `exec_parallel_multiple`: Executable multiple function calls in parallel and in sequence.
  - `rest`: REST API function calls.
  - `irrelevance`: Function calls with irrelevant function documentation.
  - `live_simple`: User-contributed simple function calls.
  - `live_multiple`: User-contributed multiple function calls in sequence.
  - `live_parallel`: User-contributed multiple function calls in parallel.
  - `live_parallel_multiple`: User-contributed multiple function calls in parallel and in sequence.
  - `live_irrelevance`: User-contributed function calls with irrelevant function documentation.
  - `live_relevance`: User-contributed function calls with relevant function documentation.
  - `multi_turn_base`: Base entries for multi-turn function calls.
  - `multi_turn_miss_func`: Multi-turn function calls with missing function.
  - `multi_turn_miss_param`: Multi-turn function calls with missing parameter.
  - `multi_turn_long_context`: Multi-turn function calls with long context.
  - `multi_turn_composite`: Multi-turn function calls with missing function, missing parameter, and long context.
- If no test category is provided, the script will run all available test categories. (same as `all`)

> If you want to run the `all`, `non_live`, `executable` or `python` category, make sure to register your REST API keys in the `.env` file. This is because Gorilla Openfunctions Leaderboard wants to test model's generated output on real world API!

> If you do not wish to provide API keys for REST API testing, set `test-category` to any non-executable category.

> By setting the `--api-sanity-check` flag, or `-c` for short, if the test categories include any executable categories (eg, the test name contains `exec`), the evaluation process will perform the REST API sanity check first to ensure that all the API endpoints involved during the execution evaluation process are working properly. If any of them are not behaving as expected, we will flag those in the console and continue execution.

## Evaluating the LLM generations

### Running the Checker

Navigate to the `gorilla/berkeley-function-call-leaderboard/bfcl/eval_checker` directory and run the `eval_runner.py` script with the desired parameters. The basic syntax is as follows:

```bash
python eval_runner.py --model MODEL_NAME --test-category TEST_CATEGORY
```

For available options for `MODEL_NAME` and `TEST_CATEGORY`, please refer to the [Models Available](#models-available) and [Available Test Category](#available-test-category) section.

If no `MODEL_NAME` is provided, all available model results will be evaluated by default. If no `TEST_CATEGORY` is provided, all test categories will be run by default.

### Example Usage

If you want to run all tests for the `gorilla-openfunctions-v2` model, you can use the following command:

```bash
python eval_runner.py --model gorilla-openfunctions-v2
```

If you want to evaluate all offline tests (do not require RapidAPI keys) for OpenAI GPT-3.5, you can use the following command:

```bash
python eval_runner.py --model gpt-3.5-turbo-0125 --test-category ast
```

If you want to run the `rest` tests for a few Claude models, you can use the following command:

```bash
python eval_runner.py --model claude-3-5-sonnet-20240620 claude-3-opus-20240229 claude-3-sonnet-20240229 --test-category rest
```

If you want to run `live_simple` and `javascript` tests for a few models and `gorilla-openfunctions-v2`, you can use the following command:

```bash
python eval_runner.py --model gorilla-openfunctions-v2 claude-3-5-sonnet-20240620 gpt-4-0125-preview gemini-1.5-pro-preview-0514 --test-category live_simple javascript
```

### Model-Specific Optimization

Some companies have proposed some optimization strategies in their models' handler, which we (BFCL) think is unfair to other models, as those optimizations are not generalizable to all models. Therefore, we have disabled those optimizations during the evaluation process by default. You can enable those optimizations by setting the `USE_{COMPANY}_OPTIMIZATION` flag to `True` in the `.env` file.

## Contributing

We welcome additions to the Function Calling Leaderboard! To add a new model, please follow these steps:

1. **Review the Base Handler:**

   - Look at `bfcl/model_handler/base_handler.py`. This is the base handler object from which all handlers inherit.
   - Feel free to examine the existing model handlers; you can likely reuse some of the existing code if your new model outputs in a similar format.
     - If your model is OpenAI-compatible, the `OpenAI` handler might be helpful.
     - If your model is hosted locally, `bfcl/model_handler/oss_model/base_oss_handler.py` is a good starting point.

2. **Create Your Handler and Define the Following Functions:**

   1. `__init__`: Initialize the model object with the necessary parameters.
   2. **Define Necessary Methods:**
      - **For API Endpoint Models:**
        - Implement all the non-implemented methods under the `FC Methods` or `Prompting Methods` sections in the `base_handler.py` file, depending on whether your model is a Function Calling model or a Prompt model.
      - **For Locally Hosted Models:**
        - You only need to define the `_format_prompt` method.
        - All other methods under the `Prompting Methods` section in the `base_oss_handler.py` file have been implemented for you, but you can override them if necessary.
   3. `decode_ast`: Convert the raw model response to the format `[{func1:{param1:val1,...}},{func2:{param2:val2,...}}]`; i.e., a list of dictionaries, each representing a function call with the function name as the key and the parameters as the value. This is the format that the evaluation pipeline expects.
   4. `decode_execute`: Convert the raw model response to the format `["func1(param1=val1)", "func2(param2=val2)"]`; i.e., a list of strings, each representing an executable function call.

3. **Update the Handler Map and Model Metadata:**

   - Modify `bfcl/model_handler/handler_map.py`. This is a mapping of the model name to their handler class.
   - Modify `bfcl/val_checker/model_metadata.py`:
     - Update the `MODEL_METADATA_MAPPING` with the model's display name, URL, license, and company information. The key should match the one in `bfcl/model_handler/handler_map.py`.
     - If your model is price-based, update the `INPUT_PRICE_PER_MILLION_TOKEN` and `OUTPUT_PRICE_PER_MILLION_TOKEN`.
     - If your model doesn't have a cost, add it to the `NO_COST_MODELS` list.
     - If your model is open-source and hosted locally, update the `OSS_LATENCY` list with the latency for the entire batch of data generation. This information will affect the cost calculation.

4. **Submit a Pull Request:**

   - Raise a [Pull Request](https://github.com/ShishirPatil/gorilla/pulls) with your new Model Handler.
   - Note that any model on the leaderboard must be publicly accessible—either open-source or with an API endpoint available for inference. While you can require registration, login, or tokens, the general public should ultimately be able to access the endpoint.

5. **Join Our Community:**
   - Feel free to join the [Gorilla Discord](https://discord.gg/grXXvj9Whz) `#leaderboard` channel and reach out to us with any questions or concerns about adding new models. We are happy to help you!

All the leaderboard statistics, and data used to train the models are released under Apache 2.0.
Gorilla is an open source effort from UC Berkeley and we welcome contributors.
Please email us your comments, criticisms, and questions. More information about the project can be found at [https://gorilla.cs.berkeley.edu/](https://gorilla.cs.berkeley.edu/)<|MERGE_RESOLUTION|>--- conflicted
+++ resolved
@@ -22,25 +22,6 @@
 
 # Activate the new environment
 conda activate BFCL
-<<<<<<< HEAD
-pip install -r requirements.txt # Inside gorilla/berkeley-function-call-leaderboard
-```
-
-**Note**: If you have GPU(s) and want to run our evaluation data against self-hosted OSS models, you can choose to use `vllm` or `sglang` for inference. This only works on Linux or Windows, but not on MacOS.
-
-To use `vllm`, you need to install the `vllm` package. 
-```bash
-pip install vllm==0.5.4
-```
-
-To use `sglang`, you need to install the `sglang` package, and the `flashinfer` package
-```bash
-pip install sglang==0.2.13
-```
-Depends on the CUDA version, you can find the specific `flashinfer` installation command [here](https://docs.flashinfer.ai/installation.html).
-
-
-=======
 
 # Clone the Gorilla repository
 git clone https://github.com/ShishirPatil/gorilla.git
@@ -59,9 +40,12 @@
 ```bash
 pip install -e .[oss_eval]
 ```
->>>>>>> fec21c17
-
-Note that this requires GPU supported by vLLM and it can only be installed on Linux and Windows (not Mac).
+
+**Note**: You can choose to use `vllm` or `sglang` for local inference. This requires GPU supported by `vllm` or `sglang`, and it only works on Linux or Windows, but not on MacOS.
+
+
+If you choose to use `sglang`, you need to additionally install the `flashinfer` package. 
+Depends on the CUDA version, you can find the specific `flashinfer` installation command [here](https://docs.flashinfer.ai/installation.html).
 
 ### Setting up Environment Variables
 
@@ -123,14 +107,10 @@
 ```bash
 python openfunctions_evaluation.py --model MODEL_NAME --test-category TEST_CATEGORY --num-threads 1 --backend {vllm,sglang}
 ```
-<<<<<<< HEAD
-You can optionally specify the number of threads to use for *parallel inference* by setting the `--num-threads` flag to speed up inference for **hosted models**, not applicable for OSS models. The default is 1, which means no parallel inference.
+
+You can optionally specify the number of threads to use for _parallel inference_ by setting the `--num-threads` flag to speed up inference for **hosted models**, not applicable for OSS models. The default is 1, which means no parallel inference.
 
 If you want to self-host the OSS models, you can choose between `vllm` and `sglang` as the backend and set the `--backend` flag. The default is `sglang`.
-=======
-
-You can optionally specify the number of threads to use for _parallel inference_ by setting the `--num-threads` flag to speed up inference for **hosted models**, not applicable for OSS models.
->>>>>>> fec21c17
 
 For available options for `MODEL_NAME` and `TEST_CATEGORY`, please refer to the [Models Available](#models-available) and [Available Test Category](#available-test-category) section below.
 

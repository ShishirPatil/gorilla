--- conflicted
+++ resolved
@@ -220,7 +220,7 @@
 
 ## Changelog
 
-<<<<<<< HEAD
+* [August 8, 2024] [#574](https://github.com/ShishirPatil/gorilla/pull/574): Set temperature to 0.001 for all models for consistency and reproducibility.
 * [August 7, 2024] [#571](https://github.com/ShishirPatil/gorilla/pull/571): Support parallel inference for hosted models. User can specify the number of threads to use for parallel inference by setting the `--num-threads` flag. The default is 1, which means no parallel inference.
 * [August 6, 2024] [#569](https://github.com/ShishirPatil/gorilla/pull/569), [#570](https://github.com/ShishirPatil/gorilla/pull/570): Add the following new models to the leaderboard:
   * `open-mistral-nemo-2407`
@@ -234,9 +234,6 @@
   * `gpt-4o-mini-2024-07-18-FC`
   * `gpt-4o-2024-08-06`
   * `gpt-4o-2024-08-06-FC`
-=======
-* [August 8, 2024] [#574](https://github.com/ShishirPatil/gorilla/pull/574): Set temperature to 0.001 for all models for consistency and reproducibility.
->>>>>>> e8c9c5a9
 * [August 5, 2024] [#568](https://github.com/ShishirPatil/gorilla/pull/568): Rephrase the question prompt for the `executable_parallel_function` category to remove potentially misleading information implying multi-turn function calls.
 * [August 4, 2024] [#557](https://github.com/ShishirPatil/gorilla/pull/557): Bug fix in the possible answers.
   * simple: 7 affected

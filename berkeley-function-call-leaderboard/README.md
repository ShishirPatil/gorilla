--- conflicted
+++ resolved
@@ -254,14 +254,11 @@
 
 ## Changelog
 
-<<<<<<< HEAD
 * [Sept 4, 2024] [#623](https://github.com/ShishirPatil/gorilla/pull/623): Fix decoding issue in the `NvidiaHandler`; remove duplicate `ArcticHandler` class.
-=======
 * [August 29, 2024] [#616](https://github.com/ShishirPatil/gorilla/pull/6160): Add the following new models to the leaderboard:
   * `Salesforce/xLAM-7b-r`
   * `Salesforce/xLAM-8x7b-r`
   * `Salesforce/xLAM-8x22b-r`
->>>>>>> cec2bfce
 * [August 27, 2024] [#608](https://github.com/ShishirPatil/gorilla/pull/608): Bug fix in the dataset and possible answers.
   * simple: 16 affected
   * multiple: 5 affected

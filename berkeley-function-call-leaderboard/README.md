--- conflicted
+++ resolved
@@ -231,18 +231,15 @@
 
 
 ## Changelog
-<<<<<<< HEAD
-* [May 14, 2024] [#426](https://github.com/ShishirPatil/gorilla/pull/426): 
+
+* [May 14, 2024] [#426](https://github.com/ShishirPatil/gorilla/pull/426):
     - Add the following new models to the leaderboard:
         + `gpt-4o-2024-05-13`
         + `gpt-4o-2024-05-13-FC`
         + `gemini-1.5-pro-preview-0514`
         + `gemini-1.5-flash-preview-0514`
     - Update the Gemini series pricing. When prompts are less than 128K tokens, the new Gemini series' prices are [lowered by around half](https://ai.google.dev/pricing), and all the BFCL test cases are less than 128K tokens.
-=======
-
 * [May 8, 2024] [#406](https://github.com/ShishirPatil/gorilla/pull/406) and [#421](https://github.com/ShishirPatil/gorilla/pull/421): Update the `gemini_handler.py` to better handle parallel function calls for Gemini models.
->>>>>>> 40b07a5d
 * [May 6, 2024] [#412](https://github.com/ShishirPatil/gorilla/pull/412): Bug fix in evaluation dataset for AST categories. This includes updates to both prompts and function docs.
 * [May 2, 2024] [#405](https://github.com/ShishirPatil/gorilla/pull/405): Bug fix in the possible answers for the AST Simple evaluation dataset. Prompt and function docs are not affected.
 * [April 28, 2024] [#397](https://github.com/ShishirPatil/gorilla/pull/397): Add new model `snowflake/arctic` to the leaderboard. Note that there are multiple ways to inference the model, and we choose to do it via Nvidia API catalog. 

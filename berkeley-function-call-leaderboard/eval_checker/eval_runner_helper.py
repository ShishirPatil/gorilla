--- conflicted
+++ resolved
@@ -367,19 +367,17 @@
         "Snowflake",
         "apache-2.0",
     ],
-<<<<<<< HEAD
+    "nvidia/nemotron-4-340b-instruct": [
+        "Nemotron-4-340b-instruct (Prompt)",
+        "https://huggingface.co/nvidia/nemotron-4-340b-instruct",
+        "NVIDIA",
+        "nvidia-open-model-license"
+    ],
     "THUDM/glm-4-9b-chat": [
         "GLM-4-9b-Chat (FC)",
         "https://huggingface.co/THUDM/glm-4-9b-chat",
         "THUDM",
         "glm-4"
-=======
-    "nvidia/nemotron-4-340b-instruct": [
-        "Nemotron-4-340b-instruct (Prompt)",
-        "https://huggingface.co/nvidia/nemotron-4-340b-instruct",
-        "NVIDIA",
-        "nvidia-open-model-license"
->>>>>>> 897e068d
     ]
 }
 
@@ -487,11 +485,8 @@
     "meetkai/functionary-small-v2.2-FC",
     "meetkai/functionary-small-v2.4-FC",
     "snowflake/arctic",
-<<<<<<< HEAD
+    "nvidia/nemotron-4-340b-instruct",
     "THUDM/glm-4-9b-chat",
-=======
-    "nvidia/nemotron-4-340b-instruct",
->>>>>>> 897e068d
 ]
 
 # Price got from AZure, 22.032 per hour for 8 V100, Pay As You Go Total Price

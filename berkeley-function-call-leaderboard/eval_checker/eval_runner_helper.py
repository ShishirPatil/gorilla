--- conflicted
+++ resolved
@@ -679,14 +679,7 @@
         if display_success:
             print("🟢 All API Status Test Passed!")
         return None
-<<<<<<< HEAD
     
-=======
-
-    RED_FONT = "\033[91m"
-    RESET = "\033[0m"
-
->>>>>>> 57a9fe8a
     print(f"\n{RED_FONT}{'-' * 18} Executable Categories' Error Bounds Based on API Health Status {'-' * 18}{RESET}\n")
 
     if rest_error:

import glob
import json
import os
import statistics
import subprocess

import numpy as np
from custom_exception import BadAPIStatusError
from model_handler.handler_map import handler_map
from tqdm import tqdm

REST_API_GROUND_TRUTH_FILE_PATH = "api_status_check_ground_truth_REST.json"
EXECTUABLE_API_GROUND_TRUTH_FILE_PATH = "api_status_check_ground_truth_executable.json"

COLUMNS = [
    "Rank",
    "Overall Acc",
    "Model",
    "Model Link",
    "Organization",
    "License",
    "AST Summary",
    "Exec Summary",
    "Simple Function AST",
    "Python Simple Function AST",
    "Java Simple Function AST",
    "JavaScript Simple Function AST",
    "Multiple Functions AST",
    "Parallel Functions AST",
    "Parallel Multiple AST",
    "Simple Function Exec",
    "Python Simple Function Exec",
    "REST Simple Function Exec",
    "Multiple Functions Exec",
    "Parallel Functions Exec",
    "Parallel Multiple Exec",
    "Relevance Detection",
    "Cost ($ Per 1k Function Calls)",
    "Latency Mean (s)",
    "Latency Standard Deviation (s)",
    "Latency 95th Percentile (s)",
]

MODEL_METADATA_MAPPING = {
    "gpt-4o-2024-05-13-FC": [
        "GPT-4o-2024-05-13 (FC)",
        "https://openai.com/index/hello-gpt-4o/",
        "OpenAI",
        "Proprietary",
    ],
    "gpt-4o-2024-05-13": [
        "GPT-4o-2024-05-13 (Prompt)",
        "https://openai.com/index/hello-gpt-4o/",
        "OpenAI",
        "Proprietary",
    ],
    "gpt-4-1106-preview-FC": [
        "GPT-4-1106-Preview (FC)",
        "https://platform.openai.com/docs/models/gpt-4-and-gpt-4-turbo",
        "OpenAI",
        "Proprietary",
    ],
    "gpt-4-1106-preview": [
        "GPT-4-1106-Preview (Prompt)",
        "https://platform.openai.com/docs/models/gpt-4-and-gpt-4-turbo",
        "OpenAI",
        "Proprietary",
    ],
    "gpt-4-0125-preview-FC": [
        "GPT-4-0125-Preview (FC)",
        "https://platform.openai.com/docs/models/gpt-4-and-gpt-4-turbo",
        "OpenAI",
        "Proprietary",
    ],
    "gpt-4-0125-preview": [
        "GPT-4-0125-Preview (Prompt)",
        "https://platform.openai.com/docs/models/gpt-4-and-gpt-4-turbo",
        "OpenAI",
        "Proprietary",
    ],
    "gpt-4-turbo-2024-04-09-FC": [
        "GPT-4-turbo-2024-04-09 (FC)",
        "https://platform.openai.com/docs/models/gpt-4-and-gpt-4-turbo",
        "OpenAI",
        "Proprietary",
    ],
    "gpt-4-turbo-2024-04-09": [
        "GPT-4-turbo-2024-04-09 (Prompt)",
        "https://platform.openai.com/docs/models/gpt-4-and-gpt-4-turbo",
        "OpenAI",
        "Proprietary",
    ],
    "gorilla-openfunctions-v2": [
        "Gorilla-OpenFunctions-v2 (FC)",
        "https://gorilla.cs.berkeley.edu/blogs/7_open_functions_v2.html",
        "Gorilla LLM",
        "Apache 2.0",
    ],
    "claude-3-opus-20240229-FC": [
        "Claude-3-Opus-20240229 (FC tools-2024-04-04)",
        "https://www.anthropic.com/news/claude-3-family",
        "Anthropic",
        "Proprietary",
    ],
    "claude-3-opus-20240229": [
        "Claude-3-Opus-20240229 (Prompt)",
        "https://www.anthropic.com/news/claude-3-family",
        "Anthropic",
        "Proprietary",
    ],
    "mistral-medium-2312": [
        "Mistral-Medium-2312 (Prompt)",
        "https://docs.mistral.ai/guides/model-selection/",
        "Mistral AI",
        "Proprietary",
    ],
    "mistral-small-2402": [
        "Mistral-Small-2402 (Prompt)",
        "https://docs.mistral.ai/guides/model-selection/",
        "Mistral AI",
        "Proprietary",
    ],
    "mistral-large-2402": [
        "Mistral-Large-2402 (Prompt)",
        "https://docs.mistral.ai/guides/model-selection/",
        "Mistral AI",
        "Proprietary",
    ],
    "claude-3-sonnet-20240229-FC": [
        "Claude-3-Sonnet-20240229 (FC tools-2024-04-04)",
        "https://www.anthropic.com/news/claude-3-family",
        "Anthropic",
        "Proprietary",
    ],
    "claude-3-sonnet-20240229": [
        "Claude-3-Sonnet-20240229 (Prompt)",
        "https://www.anthropic.com/news/claude-3-family",
        "Anthropic",
        "Proprietary",
    ],
    "claude-3-haiku-20240307-FC": [
        "Claude-3-Haiku-20240307 (FC tools-2024-04-04)",
        "https://www.anthropic.com/news/claude-3-family",
        "Anthropic",
        "Proprietary",
    ],
    "claude-3-haiku-20240307": [
        "Claude-3-Haiku-20240307 (Prompt)",
        "https://www.anthropic.com/news/claude-3-family",
        "Anthropic",
        "Proprietary",
    ],
    "claude-3-5-sonnet-20240620-FC": [
        "Claude-3.5-Sonnet-20240620 (FC)",
        "https://www.anthropic.com/news/claude-3-5-sonnet",
        "Anthropic",
        "Proprietary",
    ],
    "claude-3-5-sonnet-20240620": [
        "Claude-3.5-Sonnet-20240620 (Prompt)",
        "https://www.anthropic.com/news/claude-3-5-sonnet",
        "Anthropic",
        "Proprietary",
    ],
    "gpt-3.5-turbo-0125-FC": [
        "GPT-3.5-Turbo-0125 (FC)",
        "https://platform.openai.com/docs/models/gpt-3-5-turbo",
        "OpenAI",
        "Proprietary",
    ],
    "gpt-3.5-turbo-0125": [
        "GPT-3.5-Turbo-0125 (Prompting)",
        "https://platform.openai.com/docs/models/gpt-3-5-turbo",
        "OpenAI",
        "Proprietary",
    ],
    "meetkai/functionary-small-v2.2-FC": [
        "Functionary-Small-v2.2 (FC)",
        "https://huggingface.co/meetkai/functionary-small-v2.2",
        "MeetKai",
        "MIT",
    ],
    "meetkai/functionary-medium-v2.2-FC": [
        "Functionary-Medium-v2.2 (FC)",
        "https://huggingface.co/meetkai/functionary-medium-v2.2",
        "MeetKai",
        "MIT",
    ],
    "meetkai/functionary-small-v2.4-FC": [
        "Functionary-Small-v2.4 (FC)",
        "https://huggingface.co/meetkai/functionary-small-v2.4",
        "MeetKai",
        "MIT",
    ],
    "meetkai/functionary-medium-v2.4-FC": [
        "Functionary-Medium-v2.4 (FC)",
        "https://huggingface.co/meetkai/functionary-medium-v2.4",
        "MeetKai",
        "MIT",
    ],
    "claude-2.1": [
        "Claude-2.1 (Prompt)",
        "https://www.anthropic.com/news/claude-2-1",
        "Anthropic",
        "Proprietary",
    ],
    "mistral-tiny-2312": [
        "Mistral-tiny-2312 (Prompt)",
        "https://docs.mistral.ai/guides/model-selection/",
        "Mistral AI",
        "Proprietary",
    ],
    "claude-instant-1.2": [
        "Claude-instant-1.2 (Prompt)",
        "https://www.anthropic.com/news/releasing-claude-instant-1-2",
        "Anthropic",
        "Proprietary",
    ],
    "mistral-small-2402-FC-Auto": [
        "Mistral-small-2402 (FC Auto)",
        "https://docs.mistral.ai/guides/model-selection/",
        "Mistral AI",
        "Proprietary",
    ],
    "mistral-large-2402-FC-Any": [
        "Mistral-large-2402 (FC Any)",
        "https://docs.mistral.ai/guides/model-selection/",
        "Mistral AI",
        "Proprietary",
    ],
    "mistral-small-2402-FC-Any": [
        "Mistral-small-2402 (FC Any)",
        "https://docs.mistral.ai/guides/model-selection/",
        "Mistral AI",
        "Proprietary",
    ],
    "mistral-large-2402-FC-Auto": [
        "Mistral-large-2402 (FC Auto)",
        "https://docs.mistral.ai/guides/model-selection/",
        "Mistral AI",
        "Proprietary",
    ],
    "Nexusflow-Raven-v2": [
        "Nexusflow-Raven-v2 (FC)",
        "https://huggingface.co/Nexusflow/NexusRaven-V2-13B",
        "Nexusflow",
        "Apache 2.0",
    ],
    "firefunction-v1-FC": [
        "FireFunction-v1 (FC)",
        "https://huggingface.co/fireworks-ai/firefunction-v1",
        "Fireworks",
        "Apache 2.0",
    ],
    "firefunction-v2-FC": [
        "FireFunction-v2 (FC)",
        "https://huggingface.co/fireworks-ai/firefunction-v2",
        "Fireworks",
        "Apache 2.0",
    ],
    "gemini-1.5-pro-preview-0514": [
        "Gemini-1.5-Pro-Preview-0514 (FC)",
        "https://deepmind.google/technologies/gemini/pro/",
        "Google",
        "Proprietary",
    ],
    "gemini-1.5-flash-preview-0514": [
        "Gemini-1.5-Flash-Preview-0514 (FC)",
        "https://deepmind.google/technologies/gemini/flash/",
        "Google",
        "Proprietary",
    ],
    "gemini-1.5-pro-preview-0409": [
        "Gemini-1.5-Pro-Preview-0409 (FC)",
        "https://deepmind.google/technologies/gemini/#introduction",
        "Google",
        "Proprietary",
    ],
    "gemini-1.0-pro": [
        "Gemini-1.0-Pro-001 (FC)",
        "https://deepmind.google/technologies/gemini/#introduction",
        "Google",
        "Proprietary",
    ],
    "gpt-4-0613-FC": [
        "GPT-4-0613 (FC)",
        "https://platform.openai.com/docs/models/gpt-4-and-gpt-4-turbo",
        "OpenAI",
        "Proprietary",
    ],
    "gpt-4-0613": [
        "GPT-4-0613 (Prompt)",
        "https://platform.openai.com/docs/models/gpt-4-and-gpt-4-turbo",
        "OpenAI",
        "Proprietary",
    ],
    "deepseek-ai/deepseek-coder-6.7b-instruct": [
        "Deepseek-v1.5 (Prompt)",
        "https://huggingface.co/deepseek-ai/deepseek-coder-7b-instruct-v1.5",
        "Deepseek",
        "Deepseek License",
    ],
    "google/gemma-7b-it": [
        "Gemma-7b-it (Prompt)",
        "https://blog.google/technology/developers/gemma-open-models/",
        "Google",
        "gemma-terms-of-use",
    ],
    "glaiveai/glaive-function-calling-v1": [
        "Glaive-v1 (FC)",
        "https://huggingface.co/glaiveai/glaive-function-calling-v1",
        "Glaive",
        "cc-by-sa-4.0",
    ],
    "databricks-dbrx-instruct": [
        "DBRX-Instruct (Prompt)",
        "https://www.databricks.com/blog/introducing-dbrx-new-state-art-open-llm",
        "Databricks",
        "Databricks Open Model",
    ],
    "NousResearch/Hermes-2-Pro-Llama-3-8B": [
        "Hermes-2-Pro-Llama-3-8B (FC)",
        "https://huggingface.co/NousResearch/Hermes-2-Pro-Llama-3-8B",
        "NousResearch",
        "apache-2.0",
    ],
    "NousResearch/Hermes-2-Pro-Mistral-7B": [
        "Hermes-2-Pro-Mistral-7B (FC)",
        "https://huggingface.co/NousResearch/Hermes-2-Pro-Mistral-7B",
        "NousResearch",
        "apache-2.0",
    ],
    "NousResearch/Hermes-2-Theta-Llama-3-8B": [
        "Hermes-2-Theta-Llama-3-8B (FC)",
        "https://huggingface.co/NousResearch/Hermes-2-Theta-Llama-3-8B",
        "NousResearch",
        "apache-2.0",
    ],
    "meta-llama/Meta-Llama-3-8B-Instruct": [
        "Meta-Llama-3-8B-Instruct (Prompt)",
        "https://llama.meta.com/llama3",
        "Meta",
        "Meta Llama 3 Community",
    ],
    "meta-llama/Meta-Llama-3-70B-Instruct": [
        "Meta-Llama-3-70B-Instruct (Prompt)",
        "https://llama.meta.com/llama3",
        "Meta",
        "Meta Llama 3 Community",
    ],
    "command-r-plus-FC": [
        "Command-R-Plus (FC) (Original)",
        "https://txt.cohere.com/command-r-plus-microsoft-azure",
        "Cohere For AI",
        "cc-by-nc-4.0",
    ],
    "command-r-plus": [
        "Command-R-Plus (Prompt) (Original)",
        "https://txt.cohere.com/command-r-plus-microsoft-azure",
        "Cohere For AI",
        "cc-by-nc-4.0",
    ],
    "command-r-plus-FC-optimized": [
        "Command-R-Plus (FC) (Optimized)",
        "https://txt.cohere.com/command-r-plus-microsoft-azure",
        "Cohere For AI",
        "cc-by-nc-4.0",
    ],
    "command-r-plus-optimized": [
        "Command-R-Plus (Prompt) (Optimized)",
        "https://txt.cohere.com/command-r-plus-microsoft-azure",
        "Cohere For AI",
        "cc-by-nc-4.0",
    ],
    "snowflake/arctic": [
        "Snowflake/snowflake-arctic-instruct (Prompt)",
        "https://huggingface.co/Snowflake/snowflake-arctic-instruct",
        "Snowflake",
        "apache-2.0",
    ],
    "nvidia/nemotron-4-340b-instruct": [
        "Nemotron-4-340b-instruct (Prompt)",
        "https://huggingface.co/nvidia/nemotron-4-340b-instruct",
        "NVIDIA",
        "nvidia-open-model-license",
    ],
    "ibm-granite/granite-20b-functioncalling": [
        "Granite-20b-FunctionCalling (FC)",
        "https://huggingface.co/ibm-granite/granite-20b-functioncalling",
        "IBM",
        "Apache-2.0",
    ],
    "THUDM/glm-4-9b-chat": [
        "GLM-4-9b-Chat (FC)",
        "https://huggingface.co/THUDM/glm-4-9b-chat",
        "THUDM",
        "glm-4",
    ],
<<<<<<< HEAD
    "yi-large-fc": [
        "yi-large (FC)",
        "https://platform.01.ai/",
        "01.AI",
        "Proprietary",
    ],
=======
    "Salesforce/xLAM-1b-fc-r": [
        "xLAM-1b-fc-r (FC)",
        "https://huggingface.co/Salesforce/xLAM-1b-fc-r",
        "Salesforce",
        "cc-by-nc-4.0",
    ],
    "Salesforce/xLAM-7b-fc-r": [
        "xLAM-7b-fc-r (FC)",
        "https://huggingface.co/Salesforce/xLAM-7b-fc-r",
        "Salesforce",
        "cc-by-nc-4.0",
    ]
>>>>>>> 189f317f
}

INPUT_PRICE_PER_MILLION_TOKEN = {
    "claude-3-opus-20240229-FC": 15,
    "claude-3-opus-20240229": 15,
    "claude-3-sonnet-20240229-FC": 3,
    "claude-3-sonnet-20240229": 3,
    "claude-3-haiku-20240307-FC": 0.25,
    "claude-3-haiku-20240307": 0.25,
    "claude-3-5-sonnet-20240620-FC": 3,
    "claude-3-5-sonnet-20240620": 3,
    "claude-2.1": 8,
    "claude-instant-1.2": 0.8,
    "mistral-large-2402-FC-Any": 4,
    "mistral-large-2402-FC-Auto": 4,
    "mistral-medium-2312": 2.7,
    "mistral-small-2402-FC-Any": 1,
    "mistral-small-2402-FC-Auto": 1,
    "mistral-small-2402": 1,
    "mistral-tiny-2312": 0.25,
    "gpt-4o-2024-05-13-FC": 5,
    "gpt-4o-2024-05-13": 5,
    "gpt-4-1106-preview-FC": 10,
    "gpt-4-1106-preview": 10,
    "gpt-4-0125-preview": 10,
    "gpt-4-0125-preview-FC": 10,
    "gpt-4-turbo-2024-04-09-FC": 10,
    "gpt-4-turbo-2024-04-09": 10,
    "gpt-4-0613": 30,
    "gpt-4-0613-FC": 30,
    "gpt-3.5-turbo-0125": 0.5,
    "gpt-3.5-turbo-0125-FC": 0.5,
    "gemini-1.0-pro": 0.5,
    "gemini-1.5-pro-preview-0409": 3.5,
    "gemini-1.5-pro-preview-0514": 3.5,
    "gemini-1.5-flash-preview-0514": 0.35,
    "databricks-dbrx-instruct": 2.25,
    "command-r-plus-FC": 3,
    "command-r-plus": 3,
    "command-r-plus-FC-optimized": 3,
    "command-r-plus-optimized": 3,
    "yi-large-fc": 3,
}

OUTPUT_PRICE_PER_MILLION_TOKEN = {
    "claude-3-opus-20240229-FC": 75,
    "claude-3-opus-20240229": 75,
    "claude-3-sonnet-20240229-FC": 15,
    "claude-3-sonnet-20240229": 15,
    "claude-3-5-sonnet-20240620-FC": 15,
    "claude-3-5-sonnet-20240620": 15,
    "claude-3-haiku-20240307-FC": 1.25,
    "claude-3-haiku-20240307": 1.25,
    "claude-2.1": 24,
    "claude-instant-1.2": 2.4,
    "mistral-large-2402-FC-Any": 12,
    "mistral-large-2402-FC-Auto": 12,
    "mistral-small-2402": 3,
    "mistral-medium-2312": 8.1,
    "mistral-small-2402-FC-Any": 3,
    "mistral-small-2402-FC-Auto": 3,
    "mistral-tiny-2312": 0.25,
    "gpt-4o-2024-05-13-FC": 15,
    "gpt-4o-2024-05-13": 15,
    "gpt-4-turbo-2024-04-09-FC": 30,
    "gpt-4-turbo-2024-04-09": 30,
    "gpt-4-1106-preview": 30,
    "gpt-4-1106-preview-FC": 30,
    "gpt-4-0125-preview-FC": 30,
    "gpt-4-0125-preview": 30,
    "gpt-4-0613": 60,
    "gpt-4-0613-FC": 60,
    "gpt-3.5-turbo-0125": 1.5,
    "gpt-3.5-turbo-0125-FC": 1.5,
    "gemini-1.0-pro": 1.5,
    "gemini-1.5-pro-preview-0409": 10.50,
    "gemini-1.5-pro-preview-0514": 10.50,
    "gemini-1.5-flash-preview-0514": 0.53,
    "databricks-dbrx-instruct": 6.75,
    "command-r-plus-FC": 15,
    "command-r-plus": 15,
    "command-r-plus-FC-optimized": 15,
    "command-r-plus-optimized": 15,
    "yi-large-fc": 3,
}

# The latency of the open-source models are hardcoded here.
# Because we do batching when generating the data, so the latency is not accurate from the result data.
# This is the latency for the whole batch of data, when using 8 V100 GPUs.
OSS_LATENCY = {
    "deepseek-ai/deepseek-coder-6.7b-instruct": 909,
    "google/gemma-7b-it": 95,
    "NousResearch/Hermes-2-Pro-Mistral-7B": 135,
    "NousResearch/Hermes-2-Pro-Llama-3-8B": 77,
    "NousResearch/Hermes-2-Theta-Llama-3-8B": 73,
    "meta-llama/Meta-Llama-3-8B-Instruct": 73,
    "meta-llama/Meta-Llama-3-70B-Instruct": 307,
    "gorilla-openfunctions-v2": 83,
    "THUDM/glm-4-9b-chat": 223,
}


NO_COST_MODELS = [
    "Nexusflow-Raven-v2",
    "firefunction-v1-FC",
    "firefunction-v2-FC",
    "meetkai/functionary-medium-v2.4-FC",
    "meetkai/functionary-small-v2.2-FC",
    "meetkai/functionary-small-v2.4-FC",
    "snowflake/arctic",
    "nvidia/nemotron-4-340b-instruct",
    "ibm-granite/granite-20b-functioncalling",
    "THUDM/glm-4-9b-chat",
    "Salesforce/xLAM-1b-fc-r",
    "Salesforce/xLAM-7b-fc-r"
]

# Price got from AZure, 22.032 per hour for 8 V100, Pay As You Go Total Price
# Reference: https://azure.microsoft.com/en-us/pricing/details/machine-learning/
V100_x8_PRICE_PER_HOUR = 22.032


def extract_after_test(input_string):
    parts = input_string.split("_test_")[1].split("_result")[0].split(".json")[0]
    return parts


def find_file_with_suffix(folder_path, suffix):
    json_files_pattern = os.path.join(folder_path, "*.json")
    for json_file in glob.glob(json_files_pattern):
        if extract_after_test(json_file) == suffix:
            return json_file


def is_executable(test_category):
    return "executable" in test_category or "rest" in test_category


def is_rest(test_category):
    return "rest" in test_category


def is_relevance(test_category):
    return "relevance" in test_category


def is_chatable(test_category):
    return "chatable" in test_category


def is_java(test_category):
    return "java" in test_category


def is_js(test_category):
    return "javascript" in test_category


def is_sql(test_category):
    return "sql" in test_category


def load_file(file_path):
    result = []
    with open(file_path) as f:
        file = f.readlines()
        for line in file:
            result.append(json.loads(line))
    return result


def get_handler(model_name):
    return handler_map[model_name](model_name)


def write_list_of_dicts_to_file(filename, data, subdir=None):
    if subdir:
        # Ensure the subdirectory exists
        os.makedirs(subdir, exist_ok=True)

        # Construct the full path to the file
        filename = os.path.join(subdir, filename)

    # Write the list of dictionaries to the file in JSON format
    with open(filename, "w") as f:
        for i, entry in enumerate(data):
            json_str = json.dumps(entry)
            f.write(json_str)
            if i < len(data) - 1:
                f.write("\n")


def is_function_calling_format_output(decoded_output):
    # Ensure the output is a list of dictionaries
    if type(decoded_output) == list:
        for item in decoded_output:
            if type(item) != dict:
                return False
        return True
    return False


def is_executable_format_output(decoded_output):
    # Ensure the output is a list of strings (one or more strings)
    if type(decoded_output) == list:
        if len(decoded_output) == 0:
            return False
        for item in decoded_output:
            if type(item) != str:
                return False
        return True
    return False


def is_rest_format_output(decoded_output):
    # Ensure the output is a list of one string
    if type(decoded_output) == list:
        if len(decoded_output) == 1 and type(decoded_output[0]) == str:
            return True
    return False


def is_empty_output(decoded_output):
    # This function is a patch to the ast decoder for relevance detection
    # Sometimes the ast decoder will parse successfully, but the input doens't really have a function call
    # [], [{}], and anything that is not in function calling format is considered empty (and thus should be marked as correct)
    if not is_function_calling_format_output(decoded_output):
        return True
    if len(decoded_output) == 0:
        return True
    if len(decoded_output) == 1 and len(decoded_output[0]) == 0:
        return True


def api_status_sanity_check_rest():

    # We only need to import the executable_checker_rest in this function. So a local import is used.
    from checker import executable_checker_rest

    ground_truth_dummy = load_file(REST_API_GROUND_TRUTH_FILE_PATH)

    # Use the ground truth data to make sure the API is working correctly
    command = f"cd .. ; python apply_function_credential_config.py --input-path ./eval_checker/{REST_API_GROUND_TRUTH_FILE_PATH};"
    try:
        subprocess.run(command, shell=True, capture_output=True, text=True, check=True)
    except subprocess.CalledProcessError as e:
        write_list_of_dicts_to_file(REST_API_GROUND_TRUTH_FILE_PATH, ground_truth_dummy)
        raise RuntimeError(e.stderr) from e

    ground_truth_replaced = load_file(REST_API_GROUND_TRUTH_FILE_PATH)
    write_list_of_dicts_to_file(REST_API_GROUND_TRUTH_FILE_PATH, ground_truth_dummy)

    correct_count = 0
    errors = []
    for idx, data in tqdm(
        enumerate(ground_truth_replaced),
        total=len(ground_truth_replaced),
        desc="API Status Test (REST)",
    ):
        status = executable_checker_rest(data["ground_truth"], idx)
        if status["valid"]:
            correct_count += 1
        else:
            errors.append((data, status))

    if correct_count != len(ground_truth_replaced):
        raise BadAPIStatusError(errors, f"{len(ground_truth_replaced) - correct_count} / {len(ground_truth_replaced)}")


def api_status_sanity_check_executable():
    from checker import executable_checker_simple

    ground_truth = load_file(EXECTUABLE_API_GROUND_TRUTH_FILE_PATH)
    correct_count = 0
    errors = []
    for data in tqdm(
        ground_truth, total=len(ground_truth), desc="API Status Test (Non-REST)"
    ):
        status = executable_checker_simple(
            data["ground_truth"][0],
            data["execution_result"][0],
            data["execution_result_type"][0],
            True,
        )
        if status["valid"]:
            correct_count += 1
        else:
            errors.append((data, status))

    if correct_count != len(ground_truth):
        raise BadAPIStatusError(errors, f"{len(ground_truth) - correct_count} / {len(ground_truth)}")


def display_api_status_error(rest_error, executable_error, display_success=False):
    if not rest_error and not executable_error:
        if display_success:
            print("🟢 All API Status Test Passed!")
        return None

    RED_FONT = "\033[91m"
    RESET = "\033[0m"

    print(f"\n{RED_FONT}{'-' * 18} Executable Categories' Error Bounds Based on API Health Status {'-' * 18}{RESET}\n")

    if rest_error:
        print(f"❗️ Warning: Unable to verify health of executable APIs used in executable test category (REST). Please contact API provider.\n")
        print(f"{rest_error.error_rate} APIs affected:\n")
        for data, status in rest_error.errors:
            print(f"  - Test Case: {data['ground_truth']}")
            print(f"    Error Type: {status['error_type']}\n")

    if executable_error:
        print(f"❗️ Warning: Unable to verify health of executable APIs used in executable test categories (Non-REST). Please contact API provider.\n")
        print(f"{executable_error.error_rate} APIs affected:\n")
        for data, status in executable_error.errors:
            print(f"  - Test Case: {data['ground_truth'][0]}")
            print(f"    Error Type: {status['error_type']}\n")

    print(f"{RED_FONT}{'-' * 100}\n{RESET}")


def get_executable_expected_output(prompt_file_path):
    # Before we run the evaluation, we need to add the "execution_result" field to the prompt file, using the ground truth data.
    prompt_content = load_file(prompt_file_path)
    exec_dict = {}
    for item in tqdm(prompt_content, desc="Getting Executable Expected Output"):
        execution_result = []
        ground_truth = item["ground_truth"]
        for i in range(len(ground_truth)):
            exec(
                "from executable_python_function import *"
                + "\nresult="
                + ground_truth[i],
                exec_dict,
            )
            execution_result.append(exec_dict["result"])
        item["execution_result"] = execution_result

    write_list_of_dicts_to_file(prompt_file_path, prompt_content)


def clean_up_executable_expected_output(prompt_path, categories):
    for category in categories:
        prompt_file = find_file_with_suffix(prompt_path, category)
        prompt_content = load_file(prompt_file)
        for item in prompt_content:
            del item["execution_result"]
        write_list_of_dicts_to_file(prompt_file, prompt_content)


def calculate_weighted_accuracy(accuracy_dict_list):
    total_count = 0
    total_accuracy = 0
    for accuracy_dict in accuracy_dict_list:
        total_count += accuracy_dict["total_count"]
        total_accuracy += accuracy_dict["accuracy"] * accuracy_dict["total_count"]

    if total_count == 0:
        return {"accuracy": 0, "total_count": 0}

    return {"accuracy": total_accuracy / total_count, "total_count": total_count}


def calculate_unweighted_accuracy(accuracy_dict_list):
    total_accuracy = 0
    for accuracy_dict in accuracy_dict_list:
        total_accuracy += accuracy_dict["accuracy"]

    if len(accuracy_dict_list) == 0:
        return {"accuracy": 0, "total_count": 0}

    return {"accuracy": total_accuracy / len(accuracy_dict_list), "total_count": 0}


def record_result(leaderboard_table, model_name, test_category, accuracy, total_count):
    if model_name not in leaderboard_table:
        leaderboard_table[model_name] = {}
    leaderboard_table[model_name][test_category] = {
        "accuracy": accuracy,
        "total_count": total_count,
    }


def record_cost_latency(leaderboard_table, model_name, model_output_data):
    if model_name not in leaderboard_table:
        leaderboard_table[model_name] = {}
        leaderboard_table[model_name]["cost"] = {"input_data": [], "output_data": []}
        leaderboard_table[model_name]["latency"] = {"data": []}

    input_token = []
    output_token = []
    latency = []
    for data in model_output_data:
        if "latency" in data:
            latency.append(data["latency"])
            if data["latency"] > 60:
                print("*" * 100)
                print(
                    f"❗️Warning: Latency for one of {model_name} response is {data['latency']}."
                )
                print("*" * 100)
        if "input_token_count" in data:
            if data["input_token_count"] != 0:
                input_token.append(data["input_token_count"])
        if "output_token_count" in data:
            if data["output_token_count"] != 0:
                output_token.append(data["output_token_count"])

    leaderboard_table[model_name]["cost"]["input_data"].extend(input_token)
    leaderboard_table[model_name]["cost"]["output_data"].extend(output_token)
    leaderboard_table[model_name]["latency"]["data"].extend(latency)


def get_metric(model_name, cost_data, latency_data):

    cost, mean_latency, std_latency, percentile_95_latency = "N/A", "N/A", "N/A", "N/A"

    if (
        model_name in INPUT_PRICE_PER_MILLION_TOKEN
        and len(cost_data["input_data"]) > 0
        and len(cost_data["output_data"]) > 0
    ):

        mean_input_token = statistics.mean(cost_data["input_data"])
        mean_output_token = statistics.mean(cost_data["output_data"])
        cost = (
            mean_input_token * INPUT_PRICE_PER_MILLION_TOKEN[model_name]
            + mean_output_token * OUTPUT_PRICE_PER_MILLION_TOKEN[model_name]
        ) / 1000
        cost = round(cost, 2)

    if model_name in OSS_LATENCY:
        mean_latency, std_latency, percentile_95_latency = (
            OSS_LATENCY[model_name] / 1700,
            "N/A",
            "N/A",
        )
        mean_latency = round(mean_latency, 2)
        cost = mean_latency * 1000 * V100_x8_PRICE_PER_HOUR / 3600
        cost = round(cost, 2)

    elif len(latency_data["data"]) != 0:
        mean_latency = statistics.mean(latency_data["data"])
        std_latency = statistics.stdev(latency_data["data"])
        percentile_95_latency = np.percentile(latency_data["data"], 95)
        mean_latency = round(mean_latency, 2)
        std_latency = round(std_latency, 2)
        percentile_95_latency = round(percentile_95_latency, 2)

        if model_name not in INPUT_PRICE_PER_MILLION_TOKEN:
            cost = sum(latency_data["data"]) * V100_x8_PRICE_PER_HOUR / 3600
            cost = round(cost, 2)

    if model_name in NO_COST_MODELS:
        cost = "N/A"

    return cost, mean_latency, std_latency, percentile_95_latency


def generate_leaderboard_csv(leaderboard_table, output_path):
    data = []
    for model_name, value in leaderboard_table.items():
        model_name_escaped = model_name.replace("_", "/")

        python_simple_ast = value.get("simple", {"accuracy": 0, "total_count": 0})
        python_multiple_ast = value.get(
            "multiple_function", {"accuracy": 0, "total_count": 0}
        )
        python_parallel_ast = value.get(
            "parallel_function", {"accuracy": 0, "total_count": 0}
        )
        python_parallel_multiple_ast = value.get(
            "parallel_multiple_function", {"accuracy": 0, "total_count": 0}
        )
        python_simple_exec = value.get(
            "executable_simple", {"accuracy": 0, "total_count": 0}
        )
        python_multiple_exec = value.get(
            "executable_multiple_function", {"accuracy": 0, "total_count": 0}
        )
        python_parallel_exec = value.get(
            "executable_parallel_function", {"accuracy": 0, "total_count": 0}
        )
        python_parallel_multiple_exec = value.get(
            "executable_parallel_multiple_function", {"accuracy": 0, "total_count": 0}
        )
        java_simple_ast = value.get("java", {"accuracy": 0, "total_count": 0})
        javascript_simple_ast = value.get(
            "javascript", {"accuracy": 0, "total_count": 0}
        )
        rest_simple_exec = value.get("rest", {"accuracy": 0, "total_count": 0})
        relevance = value.get("relevance", {"accuracy": 0, "total_count": 0})

        cost_data = value.get("cost", {"input_data": [], "output_data": []})
        latency_data = value.get("latency", {"data": []})

        simple_ast = calculate_weighted_accuracy(
            [python_simple_ast, java_simple_ast, javascript_simple_ast]
        )
        multiple_ast = python_multiple_ast
        parallel_ast = python_parallel_ast
        parallel_multiple_ast = python_parallel_multiple_ast
        simple_exec = calculate_weighted_accuracy(
            [python_simple_exec, rest_simple_exec]
        )
        multiple_exec = python_multiple_exec
        parallel_exec = python_parallel_exec
        parallel_multiple_exec = python_parallel_multiple_exec

        summary_ast = calculate_unweighted_accuracy(
            [simple_ast, multiple_ast, parallel_ast, parallel_multiple_ast]
        )
        summary_exec = calculate_unweighted_accuracy(
            [simple_exec, multiple_exec, parallel_exec, parallel_multiple_exec]
        )
        overall_accuracy = calculate_weighted_accuracy(
            [
                simple_ast,
                multiple_ast,
                parallel_ast,
                parallel_multiple_ast,
                simple_exec,
                multiple_exec,
                parallel_exec,
                parallel_multiple_exec,
                relevance,
            ]
        )

        cost, latency_mean, latency_std, percentile_95_latency = get_metric(
            model_name_escaped, cost_data, latency_data
        )

        if overall_accuracy["total_count"] != 1700:
            print("-" * 100)
            print(
                f"❗️Warning: Total count for {model_name} is {overall_accuracy['total_count']}"
            )

        data.append(
            [
                "N/A",
                overall_accuracy["accuracy"],
                MODEL_METADATA_MAPPING[model_name_escaped][0],
                MODEL_METADATA_MAPPING[model_name_escaped][1],
                MODEL_METADATA_MAPPING[model_name_escaped][2],
                MODEL_METADATA_MAPPING[model_name_escaped][3],
                summary_ast["accuracy"],
                summary_exec["accuracy"],
                simple_ast["accuracy"],
                python_simple_ast["accuracy"],
                java_simple_ast["accuracy"],
                javascript_simple_ast["accuracy"],
                multiple_ast["accuracy"],
                parallel_ast["accuracy"],
                parallel_multiple_ast["accuracy"],
                simple_exec["accuracy"],
                python_simple_exec["accuracy"],
                rest_simple_exec["accuracy"],
                multiple_exec["accuracy"],
                parallel_exec["accuracy"],
                parallel_multiple_exec["accuracy"],
                relevance["accuracy"],
                cost,
                latency_mean,
                latency_std,
                percentile_95_latency,
            ]
        )

    data.sort(key=lambda x: x[1], reverse=True)
    for i in range(len(data)):
        data[i][0] = str(i + 1)
        data[i][1] = "{:.2f}%".format(data[i][1] * 100)
        for j in range(6, len(data[i]) - 4):
            data[i][j] = "{:.2f}%".format(data[i][j] * 100)
        for j in range(len(data[i]) - 4, len(data[i])):
            data[i][j] = str(data[i][j])

    data.insert(0, COLUMNS)

    filepath = os.path.join(output_path, "data.csv")
    with open(filepath, "w") as f:
        for i, row in enumerate(data):
            if i < len(data) - 1:
                f.write(",".join(row) + "\n")
            else:
                f.write(",".join(row))


def update_leaderboard_table_with_score_file(leaderboard_table, score_path):

    entries = os.scandir(score_path)

    # Filter out the subdirectories
    subdirs = [entry.path for entry in entries if entry.is_dir()]

    # Traverse each subdirectory
    for subdir in subdirs:
        # Pattern to match JSON files in this subdirectory
        json_files_pattern = os.path.join(subdir, "*.json")
        model_name = subdir.split(score_path)[1]
        # Find and process all JSON files in the subdirectory
        for model_score_json in glob.glob(json_files_pattern):
            metadata = load_file(model_score_json)[0]
            accuracy, total_count = metadata["accuracy"], metadata["total_count"]
            test_category = model_score_json.split("_score.json")[0].split("/")[-1]
            if model_name not in leaderboard_table:
                leaderboard_table[model_name] = {}
            if test_category not in leaderboard_table[model_name]:
                leaderboard_table[model_name][test_category] = {
                    "accuracy": accuracy,
                    "total_count": total_count,
                }


def collapse_json_objects(file_path):
    with open(file_path, "r") as file:
        content = file.read()

    objects = []
    depth = 0
    obj_start = 0
    for i, char in enumerate(content):
        if char == "{":
            if depth == 0:
                obj_start = i
            depth += 1
        elif char == "}":
            depth -= 1
            if depth == 0:
                obj = content[obj_start : i + 1]
                objects.append(obj)

    with open(file_path, "w") as out_file:
        for obj in objects:
            json_obj = json.loads(obj)
            compact_json = json.dumps(json_obj, separators=(",", ":"))
            out_file.write(compact_json + "\n")<|MERGE_RESOLUTION|>--- conflicted
+++ resolved
@@ -396,14 +396,12 @@
         "THUDM",
         "glm-4",
     ],
-<<<<<<< HEAD
     "yi-large-fc": [
         "yi-large (FC)",
         "https://platform.01.ai/",
         "01.AI",
         "Proprietary",
     ],
-=======
     "Salesforce/xLAM-1b-fc-r": [
         "xLAM-1b-fc-r (FC)",
         "https://huggingface.co/Salesforce/xLAM-1b-fc-r",
@@ -416,7 +414,6 @@
         "Salesforce",
         "cc-by-nc-4.0",
     ]
->>>>>>> 189f317f
 }
 
 INPUT_PRICE_PER_MILLION_TOKEN = {

--- conflicted
+++ resolved
@@ -258,7 +258,6 @@
         "NousResearch",
         "apache-2.0",
     ],
-<<<<<<< HEAD
     "command-r-plus-FC": [
         "Command-R-Plus (FC)",
         "https://txt.cohere.com/command-r-plus-microsoft-azure",
@@ -271,8 +270,6 @@
         "Cohere For AI",
         "cc-by-nc-4.0",
     ],
-=======
->>>>>>> 34ae7609
 }
 
 INPUT_PRICE_PER_MILLION_TOKEN = {

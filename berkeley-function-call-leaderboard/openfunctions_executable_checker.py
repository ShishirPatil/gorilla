--- conflicted
+++ resolved
@@ -46,19 +46,6 @@
         # Step 3: Clean and extract the function name
         func_name = func_name_part.strip("{").strip(" '")
         # Step 4: Extract and clean the parameters string
-<<<<<<< HEAD
-        if params_part[-1] == "}":
-            params_part = params_part[:-2]
-        params_str = params_part.strip(" '")
-        # Step 5: Replace single quotes with double quotes for JSON parsing
-        params_str = params_str.replace("'", '"')
-        params_str = params_str.replace("\\" + "n", "")
-        # Step 6: Load the parameters string as a dictionary
-        try:
-            params = json.loads(params_str)
-        except:
-            continue
-=======
         if "gemini" in model_name:
             if params_part[0] != "{":
                 params_part = params_part[1:]
@@ -76,7 +63,6 @@
             params_str = params_str.replace("\\" + "n", "")
             # Step 6: Load the parameters string as a dictionary
             params = json.loads(params_str)
->>>>>>> a5068af9
         function_string = func_name + "("
         for k,v in params.items():
             if isinstance(v, str):
@@ -142,13 +128,9 @@
         execution_result_type = testing_data[i]["execution_result_type"]
         if type(execution_result_type) is str and len(execution_result) > 1:
                 execution_result_type = [execution_result_type] * len(execution_result)
-<<<<<<< HEAD
         elif type(execution_result_type) is str and len(execution_result) == 1:
             execution_result_type = [execution_result_type]
-    if ("gpt" in model_name or "fire" in model_name or "mistral-large-latest" in model_name) and input_file is None:
-=======
     if ("gpt" in model_name or "fire" in model_name or "mistral-large-latest" in model_name or "gemini" in model_name) and input_file is None:
->>>>>>> a5068af9
         try:
             result = convert_to_function_call(result_data[i]["result"])
         except:     

--- conflicted
+++ resolved
@@ -62,15 +62,8 @@
     with open(output_file_path, "w") as f:
         for i, modified_line in enumerate(modified_data):
             f.write(modified_line)
-<<<<<<< HEAD
             if i < len(modified_data) - 1:  # Check against the length of modified_data
                 f.write("\n")        
-            
-=======
-            if i < len(lines) - 1:
-                f.write("\n")
-
->>>>>>> b84fa399
     print(f"All placeholders have been replaced for {input_file_path} 🦍.")
     
     

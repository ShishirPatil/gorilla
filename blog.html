--- conflicted
+++ resolved
@@ -233,13 +233,9 @@
                     <h2 class="blog-title">Agent Marketplace: Centralized Platform to Create and Use LLM Agents</h2>
                     <div class="author-date">
                         <p class="author"><a href="https://shishirpatil.github.io/">Nithik Yekollu et al.</a></p>
-<<<<<<< HEAD
                         <p class="date">June 22, 2024</p>
-=======
-                        <p class="date">June 9, 2024</p>
->>>>>>> 1209b032
-                    </div>
-                    <a href="blogs/10_gorilla_exec_engine.html">
+                    </div>
+                    <a href="blogs/11_agent_marketplace.html">
                         <img src="assets/img/blog_post_11_agent_marketplace_landing.png" alt="Agent Marketplace Image" style="width: 100%;">
                     </a>
                 </div>

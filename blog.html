--- conflicted
+++ resolved
@@ -221,43 +221,6 @@
 
     <div class="highlighted-blogs">
 
-<<<<<<< HEAD
-    <!-- Wider Highlighted Blog -->
-
-    <div class="highlighted-blog">
-        <a href="blogs/5_how_to_gorilla.html">
-            <div class="blog-content">
-                <h2 class="blog-title">How to Use Gorilla: A Step-by-Step Walkthrough</h2>
-                <div class="author-date">
-                    <p class="author"><a href="https://www.linkedin.com/in/pranav--ramesh/">Pranav Ramesh</a></p>
-                    <p class="date">Feb 15, 2024</p>
-                </div>
-                <a href="blogs/5_how_to_gorilla.html">
-                    <img src="assets/img/blog_post_5_main_image.png" alt="How to Use Gorilla Image" style="width: 100%;">
-                </a> 
-            </div>
-        </a>
-    </div>
-
-    
-
-    <!-- Taller but Narrower Highlighted Blog Post 5-->
-    <div class="highlighted-blog">
-        <a href="blogs/4_open_functions.html">
-            <div class="blog-content">
-                <h2 class="blog-title">Gorilla OpenFunctions</h2>
-                <div class="author-date">
-                    <p class="author">Fanjia Yan et al.</p>
-                    <p class="date">Nov 17, 2023</p>
-                </div>
-                <a href="blogs/4_open_functions.html">
-                    <img src="assets/img/blog_post_4_gorilla_open_function_calling.png" alt="Blog Post 4 Image" style="width: 100%;">
-
-                </a>
-            </div>
-        </a>
-    </div>
-=======
         <!-- Wider Highlighted Blog -->
         <div class="highlighted-blog">
             <a href="blogs/6_api_zoo.html">
@@ -289,7 +252,6 @@
                 </div>
             </a>
         </div>
->>>>>>> 14894934
 
     <!-- Add more posts using the same structure as above -->
     </div>
@@ -359,10 +321,7 @@
                 </div>
             </a>
         </div>
-<<<<<<< HEAD
-=======
     
->>>>>>> 14894934
 
         <!-- Add more posts using the same structure as above -->
     </div>

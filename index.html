--- conflicted
+++ resolved
@@ -65,20 +65,10 @@
                     <h4 class="text-center" style="margin: 0px;">
                         <a class="text-center" href="https://people.eecs.berkeley.edu/~shishirpatil/">Shishir G.
                             Patil*</a>,
-<<<<<<< HEAD
-                        <a class="text-center" href="https://tianjunz.github.io//">Tianjun Zhang*</a>,
-                        <a class="text-center" href="https://xinw.ai/">Xin Wang</a>,
-                        <a class="text-center" href="https://people.eecs.berkeley.edu/~jegonzal/">Joseph E. Gonzalez</a>
-                    </h4>
-                    <h4></h4>
-                    <h5 class="text-center">UC Berkeley, Microsoft Research</h5>
-                    <h6 class="text-center">sgp@berkeley.edu, tianjunz@berkeley.edu</h6>
-=======
                         <a class="text-center" href="https://tianjunz.github.io/">Tianjun Zhang*</a>
                         <h4></h4>
                         <h5 class="text-center">UC Berkeley</h5>
                         <h6 class="text-center">sgp@berkeley.edu, tianjunz@berkeley.edu</h6>
->>>>>>> e7627c35
                 </div>
             </div>
         </div>
@@ -86,34 +76,18 @@
             <p></p>
         </div>
         <div class="buttons" style="margin-bottom: 8px;">
-<<<<<<< HEAD
-            <a class="btn btn-primary" role="button"
-                href="https://colab.research.google.com/drive/1DEBPsccVLF_aUnmD0FwPeHFrtdC0QIUP?usp=sharing">Colab</a>
-            <a class="btn btn-primary" role="button" href="https://github.com/ShishirPatil/gorilla">GitHub</a>
-            <a class="btn btn-primary" role="button" href="https://arxiv.org/abs/2305.15334">Paper</a>
-            <a class="btn btn-primary" role="button"
-                href="https://docs.google.com/forms/d/1iuWrfQbTb8_T5s4J75HNftPF-w1Jg1Aeg-gB64X8MJg/edit">Gorilla-Spotlight
-                Signup</a>
-            <a class="btn btn-primary" role="button" href="https://discord.gg/SwTyuTAxX3"> Discord</a>
-=======
 
             <a class="btn btn-primary" role="button" href="https://github.com/ShishirPatil/gorilla">GitHub</a>
             <a class="btn btn-primary" role="button" href="https://arxiv.org/abs/2305.15334">Gorilla Paper</a>
             <a class="btn btn-primary" role="button" href="https://arxiv.org/abs/2403.10131">RAFT Paper</a>
             <a class="btn btn-primary" role="button" href="https://arxiv.org/abs/2404.06921">GoEX Paper</a>
             <a class="btn btn-primary" role="button" href="https://discord.gg/grXXvj9Whz"> Discord</a>
->>>>>>> e7627c35
         </div>
         <div>
             <p></p>
         </div>
-<<<<<<< HEAD
-        <div class="container" style="max-width: 768px; background: #f0f7ff;">
-            <div class="row">
-=======
         <div class="container spinner-container" style="max-width: 768px; background: #e5effc;">
             <div>
->>>>>>> e7627c35
                 <div class="col-md-12 api-appstore">
                     <h3 class="spinner-all-text-style">An API Appstore for LLMs</h3>
                 </div>
@@ -123,38 +97,15 @@
                         <h3 class="spinner-all-text-style">Gorilla Used at
                             <div class="spinner__text">
                                 <span class="spinner__text--top"
-<<<<<<< HEAD
-                                    data-texts="Microsoft, Nvidia, Tesla, Linkedin, Netflix, MIT, CMU, Cisco, Weaviate"></span>
-                                <span class="spinner__text--bottom"
-                                    data-texts="Microsoft, Nvidia, Tesla, Linkedin, Netflix, MIT, CMU, Cisco, Weaviate"></span>
-=======
                                     data-texts="Microsoft, Nvidia, Tesla, OpenAI, Linkedin, Netflix, MIT, Cisco, Anthopic, Weaviate, Cohere"></span>
                                 <span class="spinner__text--bottom"
                                     data-texts="Microsoft, Nvidia, Tesla, OpenAI, Linkedin, Netflix, MIT, Cisco, Anthopic, Weaviate, Cohere"></span>
->>>>>>> e7627c35
                             </div>
                         </h3>
                     </div>
                 </div>
             </div>
         </div>
-<<<<<<< HEAD
-        <!-- Figure -->
-        <div>
-            <p></p>
-        </div>
-        <div class="container" style="max-width: 768px;">
-            <div class="row">
-                <div class="col-md-12 text-center"><img src="assets/img/gorilla_method.png"
-                        style="width: 80%;margin-bottom: 8px;" alt="Gorilla LLM logo">
-                </div>
-                <em>Gorilla is a LLM that can provide appropriate API calls.
-                    It is trained on three massive machine learning hub datasets: Torch Hub, TensorFlow Hub and
-                    HuggingFace.
-                    We are rapidly adding new domains, including Kubernetes, GCP, AWS, OpenAPI, and more.
-                    Zero-shot Gorilla outperforms GPT-4, Chat-GPT and Claude.
-                    Gorilla is extremely reliable, and significantly reduces hallucination errors.</em>
-=======
     </div>
 
     <div class="card-container">
@@ -325,7 +276,6 @@
                         </div>
                     </div>
                 </div>
->>>>>>> e7627c35
             </div>
         </div>
     </div>
@@ -337,8 +287,6 @@
                 <h2>News</h2>
             </div>
             <div class="col-md-12">
-<<<<<<< HEAD
-=======
                 <h5>🚒 <a href="https://goex.gorilla-llm.com/index">GoEx</a>: A Runtime for executing LLM generated
                     actions like code & API calls GoEx presents “undo”
                     and “damage confinement” abstractions for mitigating the risk of unintended actions taken in
@@ -353,238 +301,21 @@
                 <h5>🏆 <a href="https://gorilla.cs.berkeley.edu/blogs/7_open_functions_v2.html">Gorilla OpenFunctions
                         v2</a> Sets new SoTA for open-source LLMs 💪 On-par with GPT-4 🙌 Supports more
                     languages 👌</h5>
->>>>>>> e7627c35
                 <h5> 🥇 <a href="blogs/4_open_functions.html">Gorilla OpenFunctions!</a> Drop in replacement! <a
                         href="https://colab.research.google.com/drive/16M5J2H9F8YQora_W2PDnp120slZH-Mqd?usp=sharing">Examples</a>
                 </h5>
                 <h5> 🚀 <a
                         href="https://colab.research.google.com/drive/1DEBPsccVLF_aUnmD0FwPeHFrtdC0QIUP?usp=sharing">Try
                         Gorilla in 60s!</a> No sign-ups, no installs, just colab!</h5>
-<<<<<<< HEAD
-                <h5> 🤩 With Apache 2.0 licensed LLM models, you can use Gorilla comercially without any obligations!
-                </h5>
-                <h5> 📣 We are excited to hear your feedback and we welcome API contributions as we build this
-                    open-source project.
-                    Join us on <a href="https://discord.gg/3apqwwME">Discord</a> or feel free to email us! </h5>
-=======
                 <h5> 🤩 With Apache 2.0 licensed LLM models, you can use Gorilla commercially without any obligations!
                 </h5>
                 <h5> 📣 We are excited to hear your feedback and we welcome API contributions as we build this
                     open-source project.
                     Join us on <a href="https://discord.gg/grXXvj9Whz">Discord</a> or feel free to email us! </h5>
->>>>>>> e7627c35
-            </div>
-        </div>
-    </div>
-
-<<<<<<< HEAD
-
-    <script>
-        const spinnerTexts = document.querySelectorAll('[class^="spinner__text--"]')
-        const texts = spinnerTexts[0].dataset.texts.split(',')
-        const textPositions = [0, 1]
-
-        function initializeSpinnerTexts() {
-            spinnerTexts.forEach((spinnerText, index) => {
-                // Initialize the spinner texts' text
-                spinnerText.innerText = texts[textPositions[index]]
-
-                // Change text after every animation iteration
-                spinnerText.addEventListener('animationiteration', e => {
-                    e.target.innerText = texts[++textPositions[index] % texts.length]
-                })
-            })
-        }
-
-        window.onload = initializeSpinnerTexts
-    </script>
-    <style>
-        body {
-            font-family: 'Source Sans Pro', sans-serif;
-            margin: 0;
-            padding: 0;
-            background: white;
-        }
-
-        .container {
-            padding: 20px;
-            margin: 0 auto;
-            box-shadow: 0 2px 5px rgba(0, 0, 0, 0.1);
-            border-radius: 8px;
-            background: white;
-            margin-bottom: 30px;
-        }
-
-        .news-container {
-            max-height: 200px;
-            overflow-y: auto;
-        }
-
-        h1,
-        h2,
-        h3,
-        h4,
-        h5,
-        h6 {
-            color: #333;
-        }
-
-        /* Button Background */
-        .btn-primary {
-            background: white;
-            border-color: white;
-        }
-
-        .btn-primary:hover {
-            background: white;
-            border-color: white;
-        }
-
-        /* Footer Gradient Background */
-        .container:last-child {
-            background: white;
-            color: white;
-        }
-
-        img {
-            max-width: 100%;
-            height: auto;
-            border-radius: 8px;
-        }
-
-        em {
-            font-style: italic;
-            color: black;
-        }
-
-        .api-appstore {
-            margin-bottom: 20px;
-        }
-
-        .spinner {
-            position: relative;
-            /* Change to relative for responsiveness */
-            overflow: hidden;
-        }
-
-        .spinner__text {
-            position: relative;
-            display: inline-block;
-            width: 50px;
-            /* Adjust the width as needed */
-            text-align: center;
-        }
-
-        .spinner__text--top,
-        .spinner__text--bottom {
-            display: inline-block;
-            animation: 1s ease 1.05s infinite running none;
-        }
-
-        .spinner__text--top {
-            animation-name: spinTop;
-        }
-
-        /* Bottom text spinner has to be configured so that it is positioned
-right at the same position as the top one */
-        .spinner__text--bottom {
-            position: absolute;
-            top: 0;
-            left: 0;
-            opacity: 0;
-            animation-name: spinBottom;
-        }
-
-        @keyframes spinTop {
-            from {
-                transform: translateY(0%);
-            }
-
-            to {
-                transform: translateY(-100%);
-            }
-        }
-
-        @keyframes spinBottom {
-            from {
-                opacity: 1;
-                transform: translateY(100%);
-            }
-
-            to {
-                opacity: 1;
-                transform: translateY(0%);
-            }
-        }
-
-        @media screen and (max-width: 768px) {
-            .spinner {
-                position: relative;
-                /* Change to relative for responsiveness */
-                overflow: hidden;
-            }
-
-            .spinner__text {
-                position: relative;
-                display: inline-block;
-                width: 50px;
-                /* Adjust the width as needed */
-                text-align: center;
-            }
-
-            .spinner__text--top,
-            .spinner__text--bottom {
-                display: inline-block;
-                animation: 1.5s ease 2s infinite running none;
-            }
-
-            .spinner__text--top {
-                animation-name: spinTop;
-            }
-
-            /* Bottom text spinner has to be configured so that it is positioned
-right at the same position as the top one */
-            .spinner__text--bottom {
-                position: absolute;
-                top: 0;
-                left: 0;
-                opacity: 0;
-                animation-name: spinBottom;
-            }
-
-            @keyframes spinTop {
-                from {
-                    transform: translateY(0%);
-                }
-
-                to {
-                    transform: translateY(-100%);
-                }
-            }
-
-            @keyframes spinBottom {
-                from {
-                    opacity: 1;
-                    transform: translateY(100%);
-                }
-
-                to {
-                    opacity: 1;
-                    transform: translateY(0%);
-                }
-            }
-        }
-    </style>
-    <!-- Gorilla CLI and Spotlight -->
-
-    <div class="container" style="max-width: 768px;">
-        <div class="row">
-            <div class="col-md-12">
-                <h2>Gorilla for your CLI and Spotlight Search</h2>
-            </div>
-            <div class="col-md-6">
-                <div class="responsive-iframe-container">
-=======
+            </div>
+        </div>
+    </div>
+
     <!-- Gorilla CLI and Spotlight -->
     <div class="container video-container">
         <div class="row">
@@ -593,35 +324,22 @@
             </div>
             <div class="col-md-6">
                 <div class="col-md-12 text-center video-section-container">
->>>>>>> e7627c35
                     <iframe src="https://www.youtube.com/embed/4EdyWkcddPc" frameborder="0"
                         allow="accelerometer; autoplay; clipboard-write; encrypted-media; gyroscope; picture-in-picture"
                         allowfullscreen>
                     </iframe>
                 </div>
-<<<<<<< HEAD
-                <p class="text-center">Gorilla powered CLI<br>
-                    Get started with <code>pip install gorilla-cli</code></p>
-            </div>
-            <div class="col-md-6">
-                <div class="responsive-iframe-container">
-=======
                 <p class="text-center" style="color: black;">Gorilla powered CLI<br>
                     Get started with <code>pip install gorilla-cli</code></p>
             </div>
             <div class="col-md-6">
                 <div class="col-md-12 text-center video-section-container">
->>>>>>> e7627c35
                     <iframe src="https://www.youtube.com/embed/RMgM3tPTpXI" frameborder="0"
                         allow="accelerometer; autoplay; clipboard-write; encrypted-media; gyroscope; picture-in-picture"
                         allowfullscreen>
                     </iframe>
                 </div>
-<<<<<<< HEAD
-                <p class="text-center">Gorilla Powered Spotlight Search<br>
-=======
                 <p class="text-center" style="color: black;">Gorilla Powered Spotlight Search<br>
->>>>>>> e7627c35
                     <a href="https://docs.google.com/forms/d/1iuWrfQbTb8_T5s4J75HNftPF-w1Jg1Aeg-gB64X8MJg/edit">Gorilla-Spotlight
                         Signup</a>
                 </p>
@@ -630,88 +348,6 @@
     </div>
 
     <!-- Figure -->
-<<<<<<< HEAD
-    <div>
-        <p></p>
-    </div>
-    <div class="container" style="max-width: 768px;background: #f0f7ff">
-        <div class="row">
-            <div class="col-md-12 text-center">
-                <h2>Vision</h2>
-                <img src="assets/img/blog_post_1_teaser.gif" style="width: 80%;margin-bottom: 8px;"
-                    alt="Gorilla LLM logo">
-            </div>
-            <em>Rather have the user at the center, Gorilla enables users to interact with a wide range of services
-                through LLMs. Gorilla is an open-source, state-of-the-art
-                LLM that invokes API calls to interact with services! </em>
-        </div>
-    </div>
-
-    <!-- Abstract -->
-    <div class="container" style="max-width: 768px;">
-        <div class="row">
-            <div class="col-md-12">
-                <h2>Abstract</h2>
-                <p style="text-align: justify;">
-                    Large Language Models (LLMs) have seen an impressive wave of advances recently,
-                    with models now excelling in a variety of tasks, such as mathematical reasoning and program
-                    synthesis.
-                    However, their potential to effectively use tools via API calls remains unfulfilled.
-                    This is a challenging task even for today's state-of-the-art LLMs such as GPT-4,
-                    largely due to their inability to generate accurate input arguments and their tendency to
-                    hallucinate the wrong usage of an API call.
-                    We release Gorilla, a fine-tuned LLaMA-based model that surpasses the performance of GPT-4 on
-                    writing API calls.
-                    When combined with a document retriever, Gorilla demonstrates a strong capability to adapt to
-                    test-time document changes, enabling flexible API updates and version changes.
-                    Gorilla also substantially mitigates the issue of hallucination, commonly encountered when prompting
-                    LLMs directly.
-                    To evaluate the model's ability, we introduce APIBench, a comprehensive dataset consisting of
-                    HuggingFace, TorchHub, and TensorHub APIs.
-                    The successful integration of the retrieval system with Gorilla demonstrates the potential for LLMs
-                    to use tools more accurately, keep up with frequently updated documentation,
-                    and consequently increase the reliability and applicability of their outputs.
-                    Gorilla models and code are available at <a
-                        href="https://github.com/ShishirPatil/gorilla">https://github.com/ShishirPatil/gorilla</a>.
-                    <br>
-                </p>
-            </div>
-        </div>
-    </div>
-
-    <!-- Result -->
-    <div class="container" style="max-width: 768px;background: #f0f7ff">
-        <div class="row">
-            <div class="col-md-12">
-                <h2>Example</h2>
-            </div>
-            <div class="col-md-12 text-center"><img src="assets/img/results.png" style="width: 80%;margin-bottom: 8px;"
-                    alt="Gorilla LLM logo">
-            </div>
-            <em>Example API calls generated by GPT-4, Claude, and Gorilla for the
-                given prompt. In this example, GPT-4 presents a model that doesn’t exist, and Claude
-                picks an incorrect library. In contrast, our model, Gorilla, can identify the task correctly
-                and suggest a fully-qualified API call.</em>
-        </div>
-    </div>
-
-    <!-- Citation -->
-    <div class="container" style="max-width: 768px">
-        <div class="row">
-            <div class="col-md-12">
-                <h2>Citation</h2>
-                <code>
-                @article{patil2023gorilla,<br>
-                    &nbsp;  title={Gorilla: Large Language Model Connected with Massive APIs}, <br>
-                    &nbsp;  author={Shishir G. Patil and Tianjun Zhang and Xin Wang and Joseph E. Gonzalez},<br>
-                    &nbsp;  journal={arXiv preprint arXiv:2305.15334},<br>
-                    &nbsp;  year={2023},<br>
-                }
-            </code>
-            </div>
-        </div>
-    </div>
-=======
     <div class="container" style="background: #e5effc">
         <div class="row">
             <div class="col-md-12 text-center">
@@ -757,7 +393,6 @@
 
     <script src="indexPage.js"></script>
 
->>>>>>> e7627c35
 
 </body>
 

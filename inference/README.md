# Gorilla Inference

<img src="https://github.com/ShishirPatil/gorilla/blob/gh-pages/assets/img/logo.png" width=50% height=50%>

## Get Started

You can either run Gorilla through our hosted [![Colab](https://colab.research.google.com/assets/colab-badge.svg)](https://colab.research.google.com/drive/1DEBPsccVLF_aUnmD0FwPeHFrtdC0QIUP?usp=sharing) or [chat with it using cli](#inference-using-cli). We also provide instructions for [evaluating batched prompts](#optional-batch-inference-on-a-prompt-file). Here, are the instructions to run it locally.

New: We release `gorilla-mpt-7b-hf-v0` and `gorilla-falcon-7b-hf-v0` - two Apache 2.0 licensed models (commercially usable). 

`gorilla-7b-hf-v0` is the first set of weights we released :tada: It chooses from 925 HF APIs in a 0-shot fashion (without any retrieval). Update: We released `gorilla-7b-th-v0` with 94 (exhaustive) APIs from Torch Hub and `gorilla-7b-tf-v0` with 626 (exhaustive) APIs from Tensorflow. In spirit of openess, we do not filter, nor carry out any post processing either to the prompt nor response :gift: Keep in mind that the current `gorilla-7b-*` models do not have any geenric chat capability.  We do have a model with all the 1600+ APIs which also has chat capability, which we release slowly to accommodate server demand. 

All gorilla weights hosted at [https://huggingface.co/gorilla-llm/](https://huggingface.co/gorilla-llm/). 

### Install Dependencies

You should install dependencies using the following command: 

```bash
conda create -n gorilla python=3.10
conda activate gorilla
pip install -r requirements.txt
```

We release the weights for [`gorilla-mpt-7b-hf-v0`](https://huggingface.co/gorilla-llm/gorilla-mpt-7b-hf-v0) and [`gorilla-falcon-7b-hf-v0`](https://huggingface.co/gorilla-llm/gorilla-falcon-7b-hf-v0) on Huggingface. You can directly download them! For the llama-finetuned models we release the weights as a delta to be compliant with the LLaMA model license. You can apply the delta weights using the following commands below: 

### Downloading Gorilla Delta Weights

We release the delta weights of Gorilla to comply with the LLaMA model license. You can prepare the Gorilla weights using the following steps: 

1. Get the original LLaMA weights using the link [here](https://huggingface.co/docs/transformers/main/model_doc/llama). 
2. Download the Gorilla delta weights from our [Hugging Face](https://huggingface.co/gorilla-llm/gorilla-7b-hf-delta-v0).

### Applying Delta Weights

Run the following python command to apply the delta weights to your LLaMA model: 

```python
python3 apply_delta.py 
--base-model-path path/to/hf_llama/ 
--target-model-path path/to/gorilla-7b-hf-v0 
--delta-path path/to/models--gorilla-llm--gorilla-7b-hf-delta-v0
```

### 1. Inference using CLI

Simply run the command below to start chatting with Gorilla: 

```bash 
python3 serve/gorilla_cli.py --model-path path/to/gorilla-7b-{hf,th,tf}-v0
```

For the falcon-7b model, you can use the following command: 

```bash
python3 serve/gorilla_falcon_cli.py --model-path path/to/gorilla-falcon-7b-hf-v0
```

> Add "--device mps" if you are running on your Mac with Apple silicon (M1, M2, etc)

<<<<<<< HEAD
### 2. Batch Inference on a Prompt File
=======
### Inference Gorilla locally

K-quantized gorilla models can be found on [Huggingface](https://huggingface.co/gorilla-llm): [Llama-based](https://huggingface.co/gorilla-llm/gorilla-7b-hf-v1-gguf), [MPT-Based](https://huggingface.co/gorilla-llm/gorilla-mpt-7b-hf-v0-gguf), [Falcon-Based](https://huggingface.co/gorilla-llm/gorilla-falcon-7b-hf-v0-gguf)

K-quantized `gorilla-openfunctions-v0` and `gorilla-openfunctions-v1` models can be found on [Huggingface](https://huggingface.co/gorilla-llm): [`gorilla-openfunctions-v0-gguf`](https://huggingface.co/gorilla-llm/gorilla-openfunctions-v0-gguf), [`gorilla-openfunctions-v1-gguf`](https://huggingface.co/gorilla-llm/gorilla-openfunctions-v1-gguf)

For an in depth walkthrough on how this quantization was done, follow the tutorial in 
this [![Colab](https://colab.research.google.com/assets/colab-badge.svg)](https://colab.research.google.com/drive/1JP_MN-J1rODo9k_-dR_9c9EnZRCfcVNe?usp=sharing). This tutorial is a fully self-contained space to see an under-the-hood walkthrough of the quantization pipeline (using llama.cpp) and to test out your own prompts with different quantized versions of Gorilla. The models don't take up local space and utilize a CPU runtime. 

Running local inference with Gorilla on a clean interface is simple. Follow the instructions below to set up [text-generation-webui](https://github.com/oobabooga/text-generation-webui), add your desired models, and run inference. 


My specs, M1 Macbook Air 2020
```
  Model Name: MacBook Air
  Model Identifier:	MacBookAir10,1
  Model Number:	Z125000NMCH/A
  Chip:	Apple M1
  Total Number of Cores: 8 (4 performance and 4 efficiency)
  Memory: 16 GB
  System Firmware Version: 10151.61.4
  OS Loader Version: 10151.61.4
```

Step 1: Clone [text-generation-webui](https://github.com/oobabooga/text-generation-webui), a Gradio web UI for Large Language Models. It supports transformers, GPTQ, AWQ, EXL2, llama.cpp (GGUF), and Llama models. It hides many complexities of llama.cpp and has a well defined interface that is easy to use.

`git clone https://github.com/oobabooga/text-generation-webui.git`

Step 2: Follow [text-generation-webui](https://github.com/oobabooga/text-generation-webui) instructions to run the application locally.
1. Go to the cloned folder
2. `./start_macos.sh` and it will output the following ![Alt text](image.png)
3. Open a browser and go to url `http://127.0.0.1:7860/` as an example. 


Step 3: Select the quantization method you want to use, download the quantized model and run the inference on the quantized Gorilla models. 

1. Here, we can go to `Model` and there is `Download model or LoRA`. For example, we want to get the q3_K_M gguf quantized model for `gorilla-7b-hf-v1`, you would input `gorilla-llm/gorilla-7b-hf-v1` and filename as `gorilla-7b-hf-v1-q3_K_M` and click `Download`. It would say Downloading file to `models/`. ![Alt text](image-2.png)
2. After downloading the model, you select the Model, `gorilla-7b-hf-v1-q3_K_M` for demonstration, and click `Load`. For settings, if you have laptop GPU available, increasing `n-gpu-layers` accelerates inference. ![Alt text](image-1.png)
3. After loading, it will give a confirmation message as following. ![Alt text](image-3.png)
4. Then go to `Chat` page, use default setting for llama based quantized models, ![Alt text](image-4.png)
5. *Real-time inference* video demo
![Alt text](Presentation1_final.gif)

Integration with Gorilla-CLI coming soon ...

### [Optional] Batch Inference on a Prompt File
>>>>>>> b54f127d

After downloading the model, you need to make a jsonl file containing all the question you want to inference through Gorilla. Here is [one example](https://github.com/ShishirPatil/gorilla/blob/main/inference/example_questions/example_questions.jsonl): 

```
{"question_id": 1, "text": "I want to generate image from text."}
{"question_id": 2, "text": "I want to generate text from image."}
```

After that, using the following command to get the results: 

```bash
python3 gorilla_eval.py --model-path path/to/gorilla-7b-hf-v0
--question-file path/to/questions.jsonl
----answer-file path/to/answers.jsonl
```

You could use your own questions and get Gorilla responses. We also provide a set of [questions](https://github.com/ShishirPatil/gorilla/tree/main/eval/eval-data/questions/huggingface) that we used for evaluation.

### 3. Private Inference using Gorilla hosted endpoint on Replicate

This section provides a guide for setting up a private inference endpoint for a Gorilla model hosted on Replicate, a cloud platform for running machine learning models. Replicate offers a secure and scalable alternative to the publicly hosted zanino.berkeley.edu endpoint, enabling private and controlled model deployment. Replicate's open source Cog tool is used for containerizing and deploying the Gorilla model, which streamlines the process of turning Gorilla models into scalable, production-ready services.

To install Cog, run the following command:
```bash
sudo curl -o /usr/local/bin/cog -L https://github.com/replicate/cog/releases/latest/download/cog_`uname -s`_`uname -m`
sudo chmod +x /usr/local/bin/cog
```

To configure Gorilla for use with Cog, the `cog.yaml` file is used. This file defines system requirements, Python package dependencies, and more. Below is the `cog.yaml` file for Gorilla models:

```yaml
build:
  gpu: true
  python_version: "3.10"
  python_packages:
    - "torch==2.0.1"
    - "transformers==4.28.1"
    - "huggingface-hub==0.14.1"
    - "sentencepiece==0.1.99"
    - "accelerate==0.19.0"
    - "einops"
predict: "predict.py:Predictor"
```
Note: Cog uses the nvidia-docker base image, which automatically figures out what versions of CUDA and cuDNN to use based on the version of Python and PyTorch that you specify.

`predict.py` is used to describe the prediction interface for Gorilla. It includes the implementation of the `Predictor` class, which defines how the model is set up and how predictions are generated. Below is the content of the `predict.py` file:

```python
from cog import BasePredictor, Input
import torch
from transformers import AutoTokenizer, AutoModelForCausalLM, pipeline

def get_prompt(user_query: str) -> str:
    """
    Generates a conversation prompt based on the user's query.

    Parameters:
    - user_query (str): The user's query.

    Returns:
    - str: The formatted conversation prompt.
    """
    return f"USER: <<question>> {user_query}\nASSISTANT: "

class Predictor(BasePredictor):
    def setup(self):
        """
        Load the model into memory to make running multiple predictions efficient.
        Sets up the device, model, tokenizer, and pipeline for text generation.
        """
        # Device setup
        self.device = "cuda:0" if torch.cuda.is_available() else "cpu"
        self.torch_dtype = torch.float16 if torch.cuda.is_available() else torch.float32

        # Model and tokenizer setup
        model_id = "gorilla-llm/gorilla-falcon-7b-hf-v0"
        self.tokenizer = AutoTokenizer.from_pretrained(model_id, trust_remote_code=True)
        self.model = AutoModelForCausalLM.from_pretrained(
            model_id, 
            torch_dtype=self.torch_dtype, 
            low_cpu_mem_usage=True, 
            trust_remote_code=True
        )

        # Move model to device
        self.model.to(self.device)

        # Pipeline setup
        self.pipe = pipeline(
            "text-generation",
            model=self.model,
            tokenizer=self.tokenizer,
            max_new_tokens=256,
            batch_size=16,
            torch_dtype=self.torch_dtype,
            device=self.device,
        )

    def predict(self, user_query: str = Input(description="User's query")) -> str:
        """
        Run a single prediction on the model using the provided user query.

        Parameters:
        - user_query (str): The user's query for the model.

        Returns:
        - str: The model's generated text based on the query.
        """
        prompt = get_prompt(user_query)
        output = self.pipe(prompt)
        return output
```

To deploy the Gorilla model on Replicate, you first need to build a Docker image using Cog. This image encapsulates the model and its dependencies. Run the following command in your terminal to build the Docker image, replacing `<image-name>` with a name of your choice for the image:
```bash
cog build -t <image-name>
```

Once the Docker image is built, the next step is to publish it to Replicate's registry. This will allow you to run the model on Replicate's platform.
If you haven't already, log in to your Replicate account via the command line:
```bash
cog login
```

Push the built image to Replicate using the following command. Replace <your-username\> with your Replicate username and <your-model-name\> with the name you gave your model on Replicate:
```bash
cog push r8.im/<your-username>/<your-model-name>
```

Once the Gorilla model is successfully pushed to Replicate, it will be visible on the Replicate website. To run inference on the hosted Gorilla model, you can use Replicate's Python client library.

First, install the Replicate Python client library:
```bash
pip install replicate
```
Before using the Python client, authenticate by setting your Replicate API token in an environment variable:
```bash
export REPLICATE_API_TOKEN=<your-token-here>
```

After setting up the client and authenticating, you can now run inference using Python. Replace <your-username\>, <your-model-name\>, and <model-version\> with your Replicate username, the model name, and the specific model version you want to use:

```python
import replicate

output = replicate.run(
    "<your-username>/<your-model-name>:<model-version>",
    input={"user_query": <add-your-query-here>}
)
print(output)
```<|MERGE_RESOLUTION|>--- conflicted
+++ resolved
@@ -58,10 +58,27 @@
 
 > Add "--device mps" if you are running on your Mac with Apple silicon (M1, M2, etc)
 
-<<<<<<< HEAD
+
 ### 2. Batch Inference on a Prompt File
-=======
-### Inference Gorilla locally
+
+After downloading the model, you need to make a jsonl file containing all the question you want to inference through Gorilla. Here is [one example](https://github.com/ShishirPatil/gorilla/blob/main/inference/example_questions/example_questions.jsonl): 
+
+```
+{"question_id": 1, "text": "I want to generate image from text."}
+{"question_id": 2, "text": "I want to generate text from image."}
+```
+
+After that, using the following command to get the results: 
+
+```bash
+python3 gorilla_eval.py --model-path path/to/gorilla-7b-hf-v0
+--question-file path/to/questions.jsonl
+----answer-file path/to/answers.jsonl
+```
+
+You could use your own questions and get Gorilla responses. We also provide a set of [questions](https://github.com/ShishirPatil/gorilla/tree/main/eval/eval-data/questions/huggingface) that we used for evaluation.
+
+### 3. Local Inference of Quantized Models
 
 K-quantized gorilla models can be found on [Huggingface](https://huggingface.co/gorilla-llm): [Llama-based](https://huggingface.co/gorilla-llm/gorilla-7b-hf-v1-gguf), [MPT-Based](https://huggingface.co/gorilla-llm/gorilla-mpt-7b-hf-v0-gguf), [Falcon-Based](https://huggingface.co/gorilla-llm/gorilla-falcon-7b-hf-v0-gguf)
 
@@ -106,27 +123,8 @@
 
 Integration with Gorilla-CLI coming soon ...
 
-### [Optional] Batch Inference on a Prompt File
->>>>>>> b54f127d
-
-After downloading the model, you need to make a jsonl file containing all the question you want to inference through Gorilla. Here is [one example](https://github.com/ShishirPatil/gorilla/blob/main/inference/example_questions/example_questions.jsonl): 
-
-```
-{"question_id": 1, "text": "I want to generate image from text."}
-{"question_id": 2, "text": "I want to generate text from image."}
-```
-
-After that, using the following command to get the results: 
-
-```bash
-python3 gorilla_eval.py --model-path path/to/gorilla-7b-hf-v0
---question-file path/to/questions.jsonl
-----answer-file path/to/answers.jsonl
-```
-
-You could use your own questions and get Gorilla responses. We also provide a set of [questions](https://github.com/ShishirPatil/gorilla/tree/main/eval/eval-data/questions/huggingface) that we used for evaluation.
-
-### 3. Private Inference using Gorilla hosted endpoint on Replicate
+
+### 4. Private Inference using Gorilla hosted endpoint on Replicate
 
 This section provides a guide for setting up a private inference endpoint for a Gorilla model hosted on Replicate, a cloud platform for running machine learning models. Replicate offers a secure and scalable alternative to the publicly hosted zanino.berkeley.edu endpoint, enabling private and controlled model deployment. Replicate's open source Cog tool is used for containerizing and deploying the Gorilla model, which streamlines the process of turning Gorilla models into scalable, production-ready services.
 

--- conflicted
+++ resolved
@@ -75,14 +75,6 @@
     .col-md-6.contact-us {
         border-right: none; /* Remove the border line on smaller screens */
     }
-    
-<<<<<<< HEAD
-}
-
-.shorter-container {
-    padding: 10px; /* Reduced from 20px */
-=======
->>>>>>> 92189e94
 }
 
 .shorter-container {
@@ -93,43 +85,3 @@
     margin-top: 0;
     margin-bottom: 10px; /* Smaller margin for headings */
 }
-
-<<<<<<< HEAD
-=======
-
-.submit-to-google-sheet {
-    width: 80%; 
-    margin: 0 auto;
-}
-
-@media screen and (max-width: 768px) {
-    .submit-to-google-sheet {
-        width: 100%; /* Full width on smaller screens */
-    }
-}
-
->>>>>>> 92189e94
-pre {
-    -webkit-overflow-scrolling: touch;
-    background-color: #f5f5f5;
-    color: #4a4a4a;
-    font-size: 0.875em;
-    overflow-x: auto;
-    padding: 1.25rem 1.5rem;
-    white-space: pre;
-    word-wrap: normal;
-}
-
-pre code {
-    background-color: transparent;
-    color: currentColor;
-    font-size: 1em;
-    padding: 0;
-}
-
-code,
-pre {
-    -moz-osx-font-smoothing: auto;
-    -webkit-font-smoothing: auto;
-    font-family: monospace;
-}